--- conflicted
+++ resolved
@@ -1,2818 +1,1775 @@
-package sos;
+package sos;
+
+import java.util.*;
+
+/**
+ * @author Taylor Nightingale
+ * @author MacKevin Fey
+ * @author Alex Varvel
+ * @author Alex Michel
+ * @author John Allen
+ * @author Jordan Garcia
+ * @author Nicholas Warlen
+ * @author Connor Lang
+ * 
+ * This class contains the simulated operating system (SOS).  Realistically it
+ * would run on the same processor (CPU) that it is managing but instead it uses
+ * the real-world processor in order to allow a focus on the essentials of
+ * operating system design using a high level programming language.
+ *
+ */
+
+public class SOS implements CPU.TrapHandler
+{
 
-import java.util.*;
-
-/**
- * @author Taylor Nightingale
- * @author MacKevin Fey
- * @author Alex Varvel
- * @author Alex Michel
- * @author John Allen
- * @author Jordan Garcia
- * @author Nicholas Warlen
- * @author Connor Lang
- * 
- * This class contains the simulated operating system (SOS).  Realistically it
- * would run on the same processor (CPU) that it is managing but instead it uses
- * the real-world processor in order to allow a focus on the essentials of
- * operating system design using a high level programming language.
- *
- */
-
-public class SOS implements CPU.TrapHandler
-{
-<<<<<<< HEAD
-    //======================================================================
-    //Constants
-    //----------------------------------------------------------------------
-
-    //These constants define the system calls this OS can currently handle
-    public static final int SYSCALL_EXIT     = 0;    /* exit the current program */
-    public static final int SYSCALL_OUTPUT   = 1;    /* outputs a number */
-    public static final int SYSCALL_GETPID   = 2;    /* get current process id */
-    public static final int SYSCALL_OPEN     = 3;    /* access a device */
-    public static final int SYSCALL_CLOSE    = 4;    /* release a device */
-    public static final int SYSCALL_READ     = 5;    /* get input from device */
-    public static final int SYSCALL_WRITE    = 6;    /* send output to device */
-    public static final int SYSCALL_EXEC     = 7;    /* spawn a new process */
-    public static final int SYSCALL_YIELD    = 8;    /* yield the CPU to another process */
-    public static final int SYSCALL_COREDUMP = 9;    /* print process state and exit */
-    
-    // System codes: error and success codes
-    public static final int SUCCESS               = 0;
-    public static final int DIVIDE_ZERO           = -1;
-    public static final int ILLEGAL_INSTRUCTION   = -2;
-    public static final int ILLEGAL_MEMORY_ACCESS = -3;
-    public static final int UNKNOWN_DEVICE        = -4;
-    public static final int DEVICE_ALREADY_OPEN   = -6;
-    public static final int DEVICE_NOT_OPEN       = -7;
-    public static final int WRITE_ONLY            = -8;
-    public static final int READ_ONLY             = -9;
-    public static final int NO_DEVICE_EXISTS      = -10;
-    
-    // Constants for accessing devices
-    public static final int NO_ADDRESS = -1; /* for calling blocked when no address is needed */
-    
-    /**This process is used as the idle process' id*/
-    public static final int IDLE_PROC_ID    = 999;  
-    
-    /**
-     * systemCall
-     * 
-     * handles the trap instruction
-     * 
-     */
-    public void systemCall()
-    {
-    	int identifier = m_CPU.helpPop();
-    	
-    	switch(identifier)
-    	{
-    	case SYSCALL_EXIT:
-    		syscallExit();
-    		break;
-    	case SYSCALL_OUTPUT:
-    		syscallOutput();
-    		break;
-    	case SYSCALL_GETPID:
-    		syscallGetpid();
-    		break;
-    	case SYSCALL_OPEN:
-    		syscallOpen();
-    		break;
-    	case SYSCALL_CLOSE:
-    		syscallClose();
-    		break;
-    	case SYSCALL_READ:
-    		syscallRead();
-    		break;
-    	case SYSCALL_WRITE:
-    		syscallWrite();
-    		break;
-    	case SYSCALL_EXEC:
-    		syscallExec();
-    		break;
-    	case SYSCALL_YIELD:
-    		syscallYield();
-    		break;
-    	case SYSCALL_COREDUMP:
-    		syscallCoredump();
-    		break;
-    	}
-    }
-
-    //======================================================================
-    //Member variables
-    //----------------------------------------------------------------------
-
-    /**
-     * This flag causes the SOS to print lots of potentially helpful
-     * status messages
-     **/
-    public static final boolean m_verbose = false;
-    
-    /**
-     * The CPU the operating system is managing.
-     **/
-    private CPU m_CPU = null;
-    
-    /**
-     * The RAM attached to the CPU.
-     **/
-    private RAM m_RAM = null;
-    
-    /**
-     * The current Process.
-     **/
-    private ProcessControlBlock m_currProcess = null;
-    
-    /**
-     * A list of the installed devices.
-     * Key:   Device ID (int)
-     * Value: Device (DeviceInfo)
-     **/
-    private Hashtable<Integer, DeviceInfo> m_devices = null;
-    
-    /**
-     * A list of the available programs.
-     **/
-    Vector<Program> m_programs = new Vector<Program>();
-    
-    /**
-     * Indicates the next position in memory to load from
-     **/
-    int m_nextLoadPos = 0;
-    
-    /**
-     * Indicates the process ID of the next process to be loaded
-     **/
-    int m_nextProcessID = 1001;
-    
-    /**
-     * The list of all the processes loaded into RAM
-     * Key:   Process ID (int)
-     * Value: PCB (ProcessControlBlock)
-     **/
-    Hashtable<Integer, ProcessControlBlock> m_processes = new Hashtable<Integer, ProcessControlBlock>();
-    
-    /**
-     * avgMaxStarve
-     */
-    protected double totalMaxStarve = 0;
-    
-    /**
-     * avgAverageStarve
-     */
-    protected double avgAverageStarve = 0;
-    
-    /**
-     * numProcessesCounted
-     */
-    protected int numProcessesCounted =0;
-    /*======================================================================
-     * Constructors & Debugging
-     *----------------------------------------------------------------------
-     */
-    
-    /**
-     * The constructor does nothing special
-     */
-    public SOS(CPU c, RAM r)
-    {
-        //Initialize member list
-        m_CPU = c;
-        m_RAM = r;
-        m_devices = new Hashtable<Integer, DeviceInfo>(0);
-        
-        // Deal with TRAP
-        m_CPU.registerTrapHandler(this);
-    }//SOS ctor
-    
-    /**
-     * debugPrint
-     * 
-     * Does a System.out.print as long as m_verbose is true
-     * 
-     * @param s - the string to print.
-     **/
-    public static void debugPrint(String s)
-    {
-        if (m_verbose)
-        {
-            System.out.print(s);
-        }
-    }//debugPrint
-    
-    /**
-     * debugPrintln
-     * 
-     * Does a System.out.println as long as m_verbose is true
-     * 
-     * @param s - the string to print.
-     **/
-    public static void debugPrintln(String s)
-    {
-        if (m_verbose)
-        {
-            System.out.println(s);
-        }
-    }//debugPrintln
-    
-    /*======================================================================
-     * Memory Block Management Methods
-     *----------------------------------------------------------------------
-     */
-
-    //None yet!
-    
-    /*======================================================================
-     * Device Management Methods
-     *----------------------------------------------------------------------
-     */
-
-    /**
-     * registerDevice
-     *
-     * adds a new device to the list of devices managed by the OS
-     *
-     * @param dev - the device driver
-     * @param id - the id to assign to this device
-     * 
-     */
-    public void registerDevice(Device dev, int id)
-    {
-        m_devices.put(id, new DeviceInfo(dev, id));
-    }//registerDevice
-    
-
-    
-    /*======================================================================
-     * Process Management Methods
-     *----------------------------------------------------------------------
-     */
-
-    /**
-     * printProcessTable      **DEBUGGING**
-     *
-     * prints all the processes in the process table
-     */
-    private void printProcessTable()
-    {
-        debugPrintln("");
-        debugPrintln("Process Table (" + m_processes.size() + " processes)");
-        debugPrintln("======================================================================");
-        for(ProcessControlBlock pi : m_processes.values())
-        {
-            debugPrintln("    " + pi);
-        }//for
-        if(numProcessesCounted!=0) {
-        	debugPrintln("Avg Max Starve: " + totalMaxStarve/numProcessesCounted);
-        	debugPrintln("Avg Average Starve: " + avgAverageStarve/numProcessesCounted);
-        	debugPrintln("Avg Ticks: " + m_CPU.getTicks()/numProcessesCounted);
-        }
-        debugPrintln("----------------------------------------------------------------------");
-
-    }//printProcessTable
-
-    /**
-     * removeCurrentProcess
-     * 
-     * Removes the current process from the list of running processes 
-     * and schedules a new process to be run. 
-     */
-    public void removeCurrentProcess()
-    {
-    	
-    	printProcessTable();
-    	System.out.println("Removing process with process id " + m_currProcess.getProcessId() + " at " + m_CPU.getBASE());
-    	totalMaxStarve += m_currProcess.maxStarve;
-    	avgAverageStarve += m_currProcess.avgStarve;
-    	numProcessesCounted++;
-    	m_processes.remove(m_currProcess.getProcessId());
-    	scheduleNewProcess();
-    }//removeCurrentProcess
-
-    /**
-     * getRandomProcess
-     *
-     * selects a non-Blocked process at random from the ProcessTable.
-     *
-     * @return a reference to the ProcessControlBlock struct of the selected process
-     * -OR- null if no non-blocked process exists
-     */
-    public ProcessControlBlock getRandomProcess()
-    {
-    	//get the list of PCB's in m_processes
-    	ArrayList<ProcessControlBlock> m_processesList = new ArrayList<ProcessControlBlock>(m_processes.values());
-        
-    	//Calculate a random offset into the m_processes list
-    	int offset = ((int)(Math.random() * 2147483647)) % m_processes.values().size();
-    	
-    	
-        ProcessControlBlock newProc = null;
-        
-        for(int i=0; i<m_processes.size(); i++) {
-        	newProc = m_processesList.get((i+ offset) % m_processes.size());
-        	if(! newProc.isBlocked()) {
-        		return newProc;
-        	}
-        }//for
-        
-        return null;        // no processes are Ready
-    }//getRandomProcess
-    
-    /**
-     * getNewProcess()
-     * 
-     * Selects a non-Blocked process according to the max starvation time from the list of processes
-     * 
-     * @return a reference to the ProcessControlBlock object of the selected process
-     * -OR- null if no non-blocked process exists
-     */
-    public ProcessControlBlock getNewProcess() {
-    	//get the list of all processes
-    	ArrayList<ProcessControlBlock> m_processesList = new ArrayList<ProcessControlBlock>(m_processes.values());
-    	
-    	ProcessControlBlock newProcess = null;
-    	double highStarvation = -1.0;
-    	
-    	
-    	if(!m_currProcess.isBlocked() && m_processesList.contains(m_currProcess)) {
-    		newProcess = m_currProcess;
-    		//add buffer to give priority to current process as there is a cost to switching processes
-    		highStarvation = m_currProcess.maxStarve+275;
-    	}
-    	
-    	//choose a process based on the highest max starvation time
-    	ProcessControlBlock temp;
-    	for(int i=0;i<m_processes.size();i++) {
-    		temp = m_processesList.get(i);
-    		if(!temp.isBlocked() && temp.maxStarve >= highStarvation) {
-    			newProcess = temp;
-    			highStarvation = temp.maxStarve;
-    		}
-    	}
-    	return newProcess;
-    }
-    
-    /**
-     * newScheduler from Bobby Stiles
-     * 
-     * 
-     */
-    public ProcessControlBlock getNewProcessTR() {
-    	ArrayList<ProcessControlBlock> m_processesList = new ArrayList<ProcessControlBlock>(m_processes.values());
-
-    	ProcessControlBlock bestNextProc = null;
-        int bestBurstTime = Integer.MAX_VALUE;
-        
-        if(!m_currProcess.isBlocked() && m_processes.contains(m_currProcess))
-        {
-            bestNextProc = m_currProcess;
-            bestBurstTime = m_currProcess.getExpectedBurstLength() + 20;
-        }
-        
-        //Iterate until we find the current process, then return the next one in line
-        for (ProcessControlBlock nextProc : m_processesList)
-        {
-            if(!nextProc.isBlocked() && nextProc.getExpectedBurstLength() < bestBurstTime)
-            {
-                bestNextProc = nextProc;
-                bestBurstTime = nextProc.getExpectedBurstLength();
-            }
-        }
-
-        return bestNextProc;
-    }
-    /**
-     * scheduleNewProcess
-     *
-     *  Schedule a random, non-blocked process. 
-     *  When all process are blocked, an idle process is created.
-     **/
-    public void scheduleNewProcess()
-    {
-    	//printProcessTable();
-    	
-    	// Exit if there are no more processes
-        if(m_processes.isEmpty())
-        {
-    		debugPrintln("No more processes to run.  Stopping.");
-        	System.exit(0);
-        }
-        
-    	ProcessControlBlock newProc = getNewProcess();
-    	
-    	//All processes are blocked
-    	if(newProc == null)
-    	{
-    		createIdleProcess();
-    		return;
-    	}
-    	
-    	boolean isSame = (newProc.equals(m_currProcess));
-    	
-    	if(!isSame) {
-    		m_currProcess.save(m_CPU);
-
-    		m_currProcess = newProc;
-
-    		m_currProcess.restore(m_CPU);
-    	}
-        
-        if(!isSame)
-        {
-        	debugPrintln("Switched to process " + m_currProcess.getProcessId());
-        }
-        
-    }//scheduleNewProcess
-
-    /**
-     * createIdleProcess
-     *
-     * creates a one instruction process that immediately exits.  This is used
-     * to buy time until device I/O completes and unblocks a legitimate
-     * process.
-     *
-     **/
-    public void createIdleProcess()
-    {
-        int progArr[] = { 0, 0, 0, 0,   //SET r0=0
-                          0, 0, 0, 0,   //SET r0=0 (repeated instruction to account for vagaries in student implementation of the CPU class)
-                         10, 0, 0, 0,   //PUSH r0
-                         15, 0, 0, 0 }; //TRAP
-
-        //Initialize the starting position for this program
-        int baseAddr = m_nextLoadPos;
-
-        //Load the program into RAM
-        for(int i = 0; i < progArr.length; i++)
-        {
-            m_RAM.write(baseAddr + i, progArr[i]);
-        }
-
-        //Save the register info from the current process (if there is one)
-        if (m_currProcess != null)
-        {
-            m_currProcess.save(m_CPU);
-        }
-        
-        //Set the appropriate registers
-        m_CPU.setPC(baseAddr);
-        m_CPU.setSP(baseAddr + progArr.length + 10);
-        m_CPU.setBASE(baseAddr);
-        m_CPU.setLIM(baseAddr + progArr.length + 20);
-
-        //Save the relevant info as a new entry in m_processes
-        m_currProcess = new ProcessControlBlock(IDLE_PROC_ID);  
-        m_processes.put(m_currProcess.getProcessId(), m_currProcess);
-
-    }//createIdleProcess
-    
-    /**
-     * addProgram
-     *
-     * registers a new program with the simulated OS that can be used when the
-     * current process makes an Exec system call.  (Normally the program is
-     * specified by the process via a filename but this is a simulation so the
-     * calling process doesn't actually care what program gets loaded.)
-     *
-     * @param prog  the program to add
-     *
-     */
-    public void addProgram(Program prog)
-    {
-        m_programs.add(prog);
-    }//addProgram
-    
-    /*======================================================================
-     * Program Management Methods
-     *----------------------------------------------------------------------
-     */
-
-    /**
-     * createProcess
-     * 
-     * Runs a CPU simulation with the given Pidgin assembly file and the 
-     * specified memory allocation
-     * 
-     * @param prog - the Pidgin assembly program to be run
-     * @param allocSize - the memory allocation size
-     */
-    public void createProcess(Program prog, int allocSize)
-    {
-    	// Take care of existing processes 
-    	if(allocSize +  m_nextLoadPos > m_RAM.getSize())
-    	{
-    		debugPrintln("Not enough RAM to load program.");
-    		interruptIllegalMemoryAccess(allocSize + m_nextLoadPos);
-    	}
-    	
-    	if(m_currProcess != null)
-    	{
-    		m_currProcess.save(m_CPU);
-    	}
-    	
-    	//Add the new process's PCB to m_processes
-    	m_processes.put(m_nextProcessID, new ProcessControlBlock(m_nextProcessID));
-    	m_currProcess = m_processes.get(m_nextProcessID);
-    	m_nextProcessID++;
-    	
-    	// Convert the program to an int list
-        int enlightendProgram[] = prog.export();
-        
-        // Tell the CPU where the program is
-        m_CPU.setBASE(m_nextLoadPos);
-        m_CPU.setLIM(m_CPU.getBASE() + allocSize);
-        
-        // Copy the int program to RAM
-        int base = m_CPU.getBASE();
-        int limit = m_CPU.getLIM();
-      
-        if(enlightendProgram.length > allocSize)
-        {
-        	System.out.println("Error: Program too large. Please allocate more memory. ");
-        	return;
-        }
-        
-        // Load the program into simulated RAM
-        for(int i = 0; i < enlightendProgram.length; i++)
-        {
-        	m_RAM.write(i + base, enlightendProgram[i]);
-        }
-        
-        // Keep track of where the next position to load into
-        m_nextLoadPos += allocSize;
-        m_CPU.setPC(base);
-        m_CPU.setSP(limit);
-        
-        debugPrintln("Installed program of size " + allocSize + " with process id " + m_currProcess.getProcessId() + " at position " + m_CPU.getBASE());
-        
-    }//createProcess
-
-    /*======================================================================
-     * Interrupt Handlers
-     *----------------------------------------------------------------------
-     */
-
-    /**
-     * interruptIllegalMemoryAccess
-     * handle illegally memory access
-     * 
-     * @param addr - the illegal memory address
-     **/
-=======
+	//======================================================================
+	//Constants
+	//----------------------------------------------------------------------
+
+	//These constants define the system calls this OS can currently handle
+	public static final int SYSCALL_EXIT     = 0;    /* exit the current program */
+	public static final int SYSCALL_OUTPUT   = 1;    /* outputs a number */
+	public static final int SYSCALL_GETPID   = 2;    /* get current process id */
+	public static final int SYSCALL_OPEN     = 3;    /* access a device */
+	public static final int SYSCALL_CLOSE    = 4;    /* release a device */
+	public static final int SYSCALL_READ     = 5;    /* get input from device */
+	public static final int SYSCALL_WRITE    = 6;    /* send output to device */
+	public static final int SYSCALL_EXEC     = 7;    /* spawn a new process */
+	public static final int SYSCALL_YIELD    = 8;    /* yield the CPU to another process */
+	public static final int SYSCALL_COREDUMP = 9;    /* print process state and exit */
+
+	// System codes: error and success codes
+	public static final int SUCCESS               = 0;
+	public static final int DIVIDE_ZERO           = -1;
+	public static final int ILLEGAL_INSTRUCTION   = -2;
+	public static final int ILLEGAL_MEMORY_ACCESS = -3;
+	public static final int UNKNOWN_DEVICE        = -4;
+	public static final int DEVICE_ALREADY_OPEN   = -6;
+	public static final int DEVICE_NOT_OPEN       = -7;
+	public static final int WRITE_ONLY            = -8;
+	public static final int READ_ONLY             = -9;
+	public static final int NO_DEVICE_EXISTS      = -10;
+
+	// Constants for accessing devices
+	public static final int NO_ADDRESS = -1; /* for calling blocked when no address is needed */
+
+	/**This process is used as the idle process' id*/
+	public static final int IDLE_PROC_ID    = 999;  
+
+	/**
+	 * systemCall
+	 * 
+	 * handles the trap instruction
+	 * 
+	 */
+	public void systemCall()
+	{
+		int identifier = m_CPU.helpPop();
+
+		switch(identifier)
+		{
+		case SYSCALL_EXIT:
+			syscallExit();
+			break;
+		case SYSCALL_OUTPUT:
+			syscallOutput();
+			break;
+		case SYSCALL_GETPID:
+			syscallGetpid();
+			break;
+		case SYSCALL_OPEN:
+			syscallOpen();
+			break;
+		case SYSCALL_CLOSE:
+			syscallClose();
+			break;
+		case SYSCALL_READ:
+			syscallRead();
+			break;
+		case SYSCALL_WRITE:
+			syscallWrite();
+			break;
+		case SYSCALL_EXEC:
+			syscallExec();
+			break;
+		case SYSCALL_YIELD:
+			syscallYield();
+			break;
+		case SYSCALL_COREDUMP:
+			syscallCoredump();
+			break;
+		}
+	}
+
+	//======================================================================
+	//Member variables
+	//----------------------------------------------------------------------
+
+	/**
+	 * This flag causes the SOS to print lots of potentially helpful
+	 * status messages
+	 **/
+	public static final boolean m_verbose = true;
+
+	/**
+	 * The CPU the operating system is managing.
+	 **/
+	private CPU m_CPU = null;
+
+	/**
+	 * The RAM attached to the CPU.
+	 **/
+	private RAM m_RAM = null;
+
+	/**
+	 * The current Process.
+	 **/
+	private ProcessControlBlock m_currProcess = null;
+
+	/**
+	 * A list of the installed devices.
+	 * Key:   Device ID (int)
+	 * Value: Device (DeviceInfo)
+	 **/
+	private Hashtable<Integer, DeviceInfo> m_devices = null;
+
+	/**
+	 * A list of the available programs.
+	 **/
+	protected Vector<Program> m_programs = new Vector<Program>();
+
+	/**
+	 * Indicates the process ID of the next process to be loaded
+	 **/
+	protected int m_nextProcessID = 1001;
+
+	/**
+	 * The list of all the processes loaded into RAM
+	 * Key:   Process ID (int)
+	 * Value: PCB (ProcessControlBlock)
+	 **/
+	protected Hashtable<Integer, ProcessControlBlock> m_processes = new Hashtable<Integer, ProcessControlBlock>();
+
+	/**
+	 * List of all the blocks of ram that are not currently allocated to a process
+	 */
+	protected Vector<MemBlock> m_freeList = null;
+	
+	/*======================================================================
+	 * Constructors & Debugging
+	 *----------------------------------------------------------------------
+	 */
+
+	/**
+	 * The constructor does nothing special
+	 */
+	public SOS(CPU c, RAM r)
+	{
+		//Initialize member list
+		m_CPU = c;
+		m_RAM = r;
+		m_devices = new Hashtable<Integer, DeviceInfo>(0);
+
+		// Deal with TRAP
+		m_CPU.registerTrapHandler(this);
+		m_freeList = new Vector<MemBlock>();
+		MemBlock totalRAM = new MemBlock(0,m_RAM.getSize());
+		m_freeList.add(totalRAM);
+
+	}//SOS ctor
+
+	/**
+	 * debugPrint
+	 * 
+	 * Does a System.out.print as long as m_verbose is true
+	 * 
+	 * @param s - the string to print.
+	 **/
+	public static void debugPrint(String s)
+	{
+		if (m_verbose)
+		{
+			System.out.print(s);
+		}
+	}//debugPrint
+
+	/**
+	 * debugPrintln
+	 * 
+	 * Does a System.out.println as long as m_verbose is true
+	 * 
+	 * @param s - the string to print.
+	 **/
+	public static void debugPrintln(String s)
+	{
+		if (m_verbose)
+		{
+			System.out.println(s);
+		}
+	}//debugPrintln
+
+	/*======================================================================
+	 * Memory Block Management Methods
+	 *----------------------------------------------------------------------
+	 */
+
+	/**
+	 * allocBlock()
+	 * 
+	 * Determine where to load a new process into RAM given its size
+	 * 
+	 * @param size
+	 * @return address of the chunk of memory allocated for the process
+	 */
+	private int allocBlock(int size)
+	{
+		//track the total amount of free space available
+		int totalFreeMemory =0;
+
+		for(MemBlock memBlock : m_freeList) {
+			totalFreeMemory+=memBlock.getSize();
+
+			//check the current block for fit
+			if(memBlock.getSize() == size) {
+				//size is equal to the free space, perfect
+				m_freeList.remove(memBlock);
+				return memBlock.getAddr();
+			}
+			else if(memBlock.getSize() > size) { //block is big enough so it will work
+				int address = memBlock.getAddr();
+
+				//re locate the free block to show the allocation of part of it's space
+				memBlock.m_size -= size;
+				memBlock.m_addr += size;
+
+				return address;
+			}
+		}
+
+		if(totalFreeMemory < size) { //not enough space in RAM
+			return -1;
+		}
+
+		mergeFreeMemory();
+
+		//Merge All Processes into a large block at the base of RAM
+		Vector<ProcessControlBlock> procs = new Vector<ProcessControlBlock>(m_processes.values());
+
+		Collections.sort(procs);
+
+		int topOfAllocdSpace = 0;
+		for(ProcessControlBlock pcb : procs) {
+			int processSize = pcb.getRegisterValue(m_CPU.LIM) - pcb.getRegisterValue(m_CPU.BASE);
+
+			pcb.move(topOfAllocdSpace);
+			topOfAllocdSpace+=processSize;
+		}
+
+		m_freeList.clear();
+		MemBlock newFreeBlock = new MemBlock(topOfAllocdSpace,m_RAM.getSize() - topOfAllocdSpace);
+		m_freeList.add(newFreeBlock);
+
+		//didn't find a block, but now memory is cleaned up so run until a block is found
+		return allocBlock(size);
+
+	}//allocBlock
+
+	/**
+	 * mergeFreeMemory()
+	 * 
+	 * If there are adjacent free memory blocks, merge them
+	 * 
+	 */
+	public void mergeFreeMemory() {
+		//sort the list so that adjacent blocks are next to each other in the list
+		Collections.sort(m_freeList);
+
+		
+		for(int i=1;i<m_freeList.size();i++) {
+			MemBlock prev = m_freeList.get(i-1);
+			MemBlock curr = m_freeList.get(i);
+
+			//if two spaces are adjacent in memory, merge
+			if(prev.getAddr() + prev.getSize() >= curr.getAddr()) {
+				prev.m_size += curr.getSize();
+				m_freeList.remove(i);
+				i--;
+			}
+		}
+	}//mergeFreeMemory
+
+	/**
+	 * freeCurrProcessMemBlock()
+	 * 
+	 * Modify the m_freeList to account for the removal of the currProcess
+	 * 
+	 */
+	private void freeCurrProcessMemBlock()
+	{
+		int base = m_currProcess.registers[m_CPU.BASE];
+		int lim  =  m_currProcess.registers[m_CPU.LIM];
+
+		//add a free mem block to the freelist
+		MemBlock newFreeBlock = new MemBlock(base, lim-base);
+		m_freeList.add(newFreeBlock);
+
+		//defrag the free memory
+		mergeFreeMemory();
+	}//freeCurrProcessMemBlock
+
+	/**
+	 * printMemAlloc                 *DEBUGGING*
+	 *
+	 * outputs the contents of m_freeList and m_processes to the console and
+	 * performs a fragmentation analysis.  It also prints the value in
+	 * RAM at the BASE and LIMIT registers.  This is useful for
+	 * tracking down errors related to moving process in RAM.
+	 *
+	 * SIDE EFFECT:  The contents of m_freeList and m_processes are sorted.
+	 *
+	 */
+	private void printMemAlloc()
+	{
+		//If verbose mode is off, do nothing
+		if (!m_verbose) return;
+
+		//Print a header
+		System.out.println("\n----------========== Memory Allocation Table ==========----------");
+
+		Vector<ProcessControlBlock> m_processList = new Vector<ProcessControlBlock>(m_processes.values());
+		//Sort the lists by address
+		Collections.sort(m_processList);
+		Collections.sort(m_freeList);
+
+		//Initialize references to the first entry in each list
+		MemBlock m = null;
+		ProcessControlBlock pi = null;
+		ListIterator<MemBlock> iterFree = m_freeList.listIterator();
+
+		ListIterator<ProcessControlBlock> iterProc = m_processList.listIterator();
+		if (iterFree.hasNext()) m = iterFree.next();
+		if (iterProc.hasNext()) pi = iterProc.next();
+
+		//Loop over both lists in order of their address until we run out of
+		//entries in both lists
+		while ((pi != null) || (m != null))
+		{
+			//Figure out the address of pi and m.  If either is null, then assign
+			//them an address equivalent to +infinity
+			int pAddr = Integer.MAX_VALUE;
+			int mAddr = Integer.MAX_VALUE;
+			if (pi != null)  pAddr = pi.getRegisterValue(CPU.BASE);
+			if (m != null)  mAddr = m.getAddr();
+
+			//If the process has the lowest address then print it and get the
+			//next process
+			if ( mAddr > pAddr )
+			{
+				int size = pi.getRegisterValue(CPU.LIM) - pi.getRegisterValue(CPU.BASE);
+				System.out.print(" Process " + pi.processId +  " (addr=" + pAddr + " size=" + size + " words)");
+				System.out.print(" @BASE=" + m_RAM.read(pi.getRegisterValue(CPU.BASE))
+						+ " @SP=" + m_RAM.read(pi.getRegisterValue(CPU.SP)));
+				System.out.println();
+				if (iterProc.hasNext())
+				{
+					pi = iterProc.next();
+				}
+				else
+				{
+					pi = null;
+				}
+			}//if
+			else
+			{
+				//The free memory block has the lowest address so print it and
+				//get the next free memory block
+				System.out.println("    Open(addr=" + mAddr + " size=" + m.getSize() + ")");
+				if (iterFree.hasNext())
+				{
+					m = iterFree.next();
+				}
+				else
+				{
+					m = null;
+				}
+			}//else
+		}//while
+
+		//Print a footer
+		System.out.println("-----------------------------------------------------------------");
+
+	}//printMemAlloc
+
+	/*======================================================================
+	 * Device Management Methods
+	 *----------------------------------------------------------------------
+	 */
+
+	/**
+	 * registerDevice
+	 *
+	 * adds a new device to the list of devices managed by the OS
+	 *
+	 * @param dev - the device driver
+	 * @param id - the id to assign to this device
+	 * 
+	 */
+	public void registerDevice(Device dev, int id)
+	{
+		m_devices.put(id, new DeviceInfo(dev, id));
+	}//registerDevice
+
+	/*======================================================================
+	 * Process Management Methods
+	 *----------------------------------------------------------------------
+	 */
+
+	/**
+	 * printProcessTable      **DEBUGGING**
+	 *
+	 * prints all the processes in the process table
+	 */
+	private void printProcessTable()
+	{
+		debugPrintln("");
+		debugPrintln("Process Table (" + m_processes.size() + " processes)");
+		debugPrintln("======================================================================");
+		for(ProcessControlBlock pi : m_processes.values())
+		{
+			debugPrintln("    " + pi);
+		}//for
+		debugPrintln("----------------------------------------------------------------------");
+
+	}//printProcessTable
+
+	/**
+	 * removeCurrentProcess
+	 * 
+	 * Removes the current process from the list of running processes 
+	 * and schedules a new process to be run. 
+	 */
+	public void removeCurrentProcess()
+	{
+		printProcessTable();
+		debugPrintln("Removing process with process id " + m_currProcess.getProcessId() + " at " + m_CPU.getBASE());
+		m_processes.remove(m_currProcess.getProcessId());
+		freeCurrProcessMemBlock();
+		scheduleNewProcess();
+	}//removeCurrentProcess
+
+	/**
+	 * getRandomProcess
+	 *
+	 * selects a non-Blocked process at random from the ProcessTable.
+	 *
+	 * @return a reference to the ProcessControlBlock struct of the selected process
+	 * -OR- null if no non-blocked process exists
+	 */
+	public ProcessControlBlock getRandomProcess()
+	{
+		//get the list of PCB's in m_processes
+		ArrayList<ProcessControlBlock> m_processesList = new ArrayList<ProcessControlBlock>(m_processes.values());
+
+		//Calculate a random offset into the m_processes list
+		int offset = ((int)(Math.random() * 2147483647)) % m_processes.values().size();
+
+
+		ProcessControlBlock newProc = null;
+
+		for(int i=0; i<m_processes.size(); i++) {
+			newProc = m_processesList.get((i+ offset) % m_processes.size());
+			if(! newProc.isBlocked()) {
+				return newProc;
+			}
+		}//for
+
+		return null;        // no processes are Ready
+	}//getRandomProcess
+
+	/**
+	 * getNewProcess()
+	 * 
+	 * Selects a non-Blocked process according to the max starvation time from the list of processes
+	 * 
+	 * @return a reference to the ProcessControlBlock object of the selected process
+	 * -OR- null if no non-blocked process exists
+	 */
+	public ProcessControlBlock getNewProcess() {
+		//get the list of all processes
+		ArrayList<ProcessControlBlock> m_processesList = new ArrayList<ProcessControlBlock>(m_processes.values());
+
+		ProcessControlBlock newProcess = null;
+		double highStarvation = -1.0;
+
+
+		if(!m_currProcess.isBlocked() && m_processesList.contains(m_currProcess)) {
+			newProcess = m_currProcess;
+			//add buffer to give priority to current process as there is a cost to switching processes
+			highStarvation = m_currProcess.maxStarve+200;
+		}
+
+		//choose a process based on the highest max starvation time
+		ProcessControlBlock temp;
+		for(int i=0;i<m_processes.size();i++) {
+			temp = m_processesList.get(i);
+			if(!temp.isBlocked() && temp.maxStarve >= highStarvation) {
+				newProcess = temp;
+				highStarvation = temp.maxStarve;
+			}
+		}
+		return newProcess;
+	}
+
+	/**
+	 * scheduleNewProcess
+	 *
+	 *  Schedule a random, non-blocked process. 
+	 *  When all process are blocked, an idle process is created.
+	 **/
+	public void scheduleNewProcess()
+	{
+		//printProcessTable();
+
+		// Exit if there are no more processes
+		if(m_processes.isEmpty())
+		{
+			debugPrintln("No more processes to run.  Stopping.");
+			System.exit(0);
+		}
+
+		ProcessControlBlock newProc = getNewProcess();
+
+		//All processes are blocked
+		if(newProc == null)
+		{
+			createIdleProcess();
+			return;
+		}
+
+		boolean isSame = (newProc.equals(m_currProcess));
+
+		if(!isSame) {
+			m_currProcess.save(m_CPU);
+
+			m_currProcess = newProc;
+
+			m_currProcess.restore(m_CPU);
+		}
+
+		if(!isSame)
+		{
+			debugPrintln("Switched to process " + m_currProcess.getProcessId());
+		}
+
+	}//scheduleNewProcess
+
+	/**
+	 * createIdleProcess
+	 *
+	 * creates a one instruction process that immediately exits.  This is used
+	 * to buy time until device I/O completes and unblocks a legitimate
+	 * process.
+	 *
+	 **/
+	public void createIdleProcess()
+	{
+		int progArr[] = { 0, 0, 0, 0,   //SET r0=0
+				0, 0, 0, 0,   //SET r0=0 (repeated instruction to account for vagaries in student implementation of the CPU class)
+				10, 0, 0, 0,   //PUSH r0
+				15, 0, 0, 0 }; //TRAP
+
+		//Initialize the starting position for this program
+		int nextLoadPos = allocBlock(progArr.length + 20);
+		if(nextLoadPos == -1) {
+			System.out.println("Unable to locate memory block for Idle Process.");
+			System.exit(-1);
+		}
+
+		int baseAddr = nextLoadPos;
+
+		//Load the program into RAM
+		for(int i = 0; i < progArr.length; i++)
+		{
+			m_RAM.write(baseAddr + i, progArr[i]);
+		}
+
+		//Save the register info from the current process (if there is one)
+		if (m_currProcess != null)
+		{
+			m_currProcess.save(m_CPU);
+		}
+
+		//Set the appropriate registers
+		m_CPU.setPC(baseAddr);
+		m_CPU.setSP(baseAddr + progArr.length + 10);
+		m_CPU.setBASE(baseAddr);
+		m_CPU.setLIM(baseAddr + progArr.length + 20);
+
+		//Save the relevant info as a new entry in m_processes
+		m_currProcess = new ProcessControlBlock(IDLE_PROC_ID);  
+		m_processes.put(m_currProcess.getProcessId(), m_currProcess);
+
+	}//createIdleProcess
+
+	/**
+	 * addProgram
+	 *
+	 * registers a new program with the simulated OS that can be used when the
+	 * current process makes an Exec system call.  (Normally the program is
+	 * specified by the process via a filename but this is a simulation so the
+	 * calling process doesn't actually care what program gets loaded.)
+	 *
+	 * @param prog  the program to add
+	 *
+	 */
+	public void addProgram(Program prog)
+	{
+		m_programs.add(prog);
+	}//addProgram
+
+	/*======================================================================
+	 * Program Management Methods
+	 *----------------------------------------------------------------------
+	 */
+
+	/**
+	 * createProcess
+	 * 
+	 * Runs a CPU simulation with the given Pidgin assembly file and the 
+	 * specified memory allocation
+	 * 
+	 * @param prog - the Pidgin assembly program to be run
+	 * @param allocSize - the memory allocation size
+	 */
+	public void createProcess(Program prog, int allocSize)
+	{
+		if(m_currProcess != null)
+		{
+			m_currProcess.save(m_CPU);
+		}
+
+		// Convert the program to an int list
+		int enlightendProgram[] = prog.export();
+
+
+		//find the next load position using allocBlock()
+		int nextLoadPos = allocBlock(allocSize);
+
+		if(nextLoadPos == -1) {
+			//report the error via System.out.println and return to the caller without installing
+			//DO NOT HALT THE SIMULATION
+			System.out.println("Unable to locate a block of memory for the new process.");
+
+			return;
+		}
+
+		// Tell the CPU where the program is
+		m_CPU.setBASE(nextLoadPos);
+		m_CPU.setLIM(m_CPU.getBASE() + allocSize);
+		m_CPU.setPC(m_CPU.getBASE());
+		m_CPU.setSP(m_CPU.getLIM());
+
+
+		// Copy the int program to RAM
+		int base = m_CPU.getBASE();
+		int limit = m_CPU.getLIM();
+
+		if(m_CPU.getLIM() >= m_RAM.getSize())
+		{
+			System.out.println("Error: Program too large. Please allocate more memory. ");
+			System.exit(0);
+		}
+
+		// Load the program into simulated RAM
+		for(int i = 0; i < enlightendProgram.length; i++)
+		{
+			m_RAM.write(i + base, enlightendProgram[i]);
+		}
+
+		//Add the new process's PCB to m_processes
+		m_processes.put(m_nextProcessID, new ProcessControlBlock(m_nextProcessID));
+		m_currProcess = m_processes.get(m_nextProcessID);
+		
+		//save the CPU registers to the curr process so that they can be used by printMemAlloc
+		m_currProcess.save(m_CPU);
+
+		//After a process is created, call printMemALloc(), this may need to move to the end of the method
+		printMemAlloc();
+		
+		m_nextProcessID++;
+		debugPrintln("Installed program of size " + allocSize + " with process id " + m_currProcess.getProcessId() + " at position " + m_CPU.getBASE());
+
+	}//createProcess
+
+	/**
+	 * interruptIllegalMemoryAccess
+	 * handle illegally memory access
+	 * 
+	 * @param addr - the illegal memory address
+	 **/
+	@Override
+	public void interruptIllegalMemoryAccess(int addr) 
+	{
+		System.out.println("Error: illegal memory access: @" + addr + ". ");
+		System.exit(0);
+	}
+
+	/**
+	 * interruptDivideByZero
+	 * upon a divide by zero error, prints message and exits 
+	 **/
+	@Override
+	public void interruptDivideByZero() 
+	{
+		System.out.println("Error: divide by zero. ");
+		System.exit(0);
+	}
+
+	/**
+	 * interruptIllegalInstruction
+	 * 
+	 * handle an illegal instruction
+	 * prints an error message and exit
+	 * 
+	 * @param instr - the offending instruction 
+	 **/
+	@Override
+	public void interruptIllegalInstruction(int[] instr) 
+	{
+		String instruct = "";
+		for(int i: instr) 
+		{
+			instruct = instruct + i;
+		}
+		System.out.println("Error: illegal instruction: " + instruct);
+		System.exit(0);
+	}
+
+	/**
+	 * interruptIOReadComplete
+	 * 
+	 * Handle the completion of the read operation.
+	 * 
+	 * Side effects: will push either 
+	 * 		SUCCESS - the interrupt completed successfully
+	 * 			 or 
+	 * 		NO_DEVICE_EXISTS - there was no device waiting on this operation
+	 * 
+	 * @param devID - the id of the device that completed its read
+	 * @param addr - the address of the read
+	 * @param data - the data gathered from the read
+	 **/
+	@Override
+	public void interruptIOReadComplete(int devID, int addr, int data) {
+		ProcessControlBlock selectedPCB = selectBlockedProcess(m_devices.get(devID).getDevice(), SYSCALL_READ, addr);
+
+		if(selectedPCB == null)
+		{
+			m_CPU.helpPush(NO_DEVICE_EXISTS);
+			return;
+		}
+
+		selectedPCB.unblock();
+
+		// The read operation was successful
+		selectedPCB.push(data);
+		selectedPCB.push(SUCCESS);
+	}
+
+	/**
+	 * interruptIOWriteComplete
+	 * 
+	 * Handle the completion of the write operation
+	 * 
+	 * Side effects: will push either 
+	 * 		SUCCESS - the interrupt completed successfully
+	 * 			 or 
+	 * 		NO_DEVICE_EXISTS - there was no device waiting on this operation
+	 * 
+	 * @param devID - the id of the device that completed its write
+	 * @param addr - the address of the write
+	 **/
+	@Override
+	public void interruptIOWriteComplete(int devID, int addr) {
+		ProcessControlBlock selectedPCB = selectBlockedProcess(m_devices.get(devID).getDevice(), SYSCALL_WRITE, addr);
+
+		if(selectedPCB == null)
+		{
+			m_CPU.helpPush(NO_DEVICE_EXISTS);
+			return;
+		}
+
+		selectedPCB.unblock();
+
+		// The write operation was successful
+		selectedPCB.push(SUCCESS);
+	}
+
+	/**
+	 * interruptClock
+	 * 
+	 * On a clock interrupt, schedule a 'new' process
+	 */
+	public void interruptClock() {
+		scheduleNewProcess();
+	}
+	/*======================================================================
+	 * System Calls
+	 *----------------------------------------------------------------------
+	 */
+
+	/**
+	 * syscallExit()
+	 * 
+	 * Kills current process
+	 */
+	public void syscallExit()
+	{
+		removeCurrentProcess();
+	}
+
+	/**
+	 * syscallOutput
+	 * pops the first item on the stack and prints 
+	 * it to the console
+	 */
+	public void syscallOutput()
+	{
+		System.out.println("OUTPUT: " + m_CPU.helpPop());
+	}
+
+	/**
+	 * syscallGetpid
+	 * pushes the current process to the stack
+	 */
+	public void syscallGetpid()
+	{
+		// Push on the current process's id
+		m_CPU.helpPush(m_currProcess.getProcessId());
+	}
+
+	/**
+	 * syscallCoredump
+	 * prints the register values, top 3 values on the stack and exits
+	 */
+	public void syscallCoredump()
+	{
+		// Print the value of the registers
+		m_CPU.regDump();
+
+		// Print the top 3 values on the stack.
+		for(int i = 0; i < 3; i++)
+		{
+			// make sure there is something on the stack
+			if(m_CPU.getSP() <= m_CPU.getLIM() - i)
+			{
+				int value = m_CPU.helpPop();
+				System.out.println("Stack " + (3 - i) + ": " + value);
+			}
+		}
+
+		syscallExit();
+	}
+
+	/**
+	 * syscallOpen
+	 * adds the current process to the next device
+	 */
+	public void syscallOpen()
+	{
+		int deviceId = m_CPU.helpPop();
+		DeviceInfo deviceInfo = m_devices.get(deviceId);
+
+		// Device not valid
+		if (deviceInfo == null) {
+			m_CPU.helpPush(UNKNOWN_DEVICE);
+			return;
+		}
+
+		//device is already open
+		if (deviceInfo.containsProcess(m_currProcess)) 
+		{
+			m_CPU.helpPush(DEVICE_ALREADY_OPEN); 
+			return;
+		}
+
+		// Device doesn't want to share and is being used somewhere else :(
+		if (!deviceInfo.getDevice().isSharable()) 
+		{
+			if(!deviceInfo.unused())
+			{
+				debugPrintln("Blocked process " + m_currProcess.getProcessId() + " on device " + deviceInfo.getId());
+
+				deviceInfo.addProcess(m_currProcess);
+
+				m_currProcess.block(m_CPU, deviceInfo.getDevice(), SYSCALL_OPEN, NO_ADDRESS);
+
+				m_CPU.helpPush(SUCCESS);
+
+				scheduleNewProcess();
+				return;
+			}
+		}
+
+		//add current process to device
+		deviceInfo.addProcess(m_currProcess);
+		m_CPU.helpPush(SUCCESS);
+	}
+
+	/**
+	 * syscallClose
+	 * removes the current process to the next device
+	 */
+	public void syscallClose()
+	{
+		int deviceId = m_CPU.helpPop();
+		DeviceInfo deviceInfo = m_devices.get(deviceId);
+
+		//check if device is there
+		if(deviceInfo == null) {
+			m_CPU.helpPush(UNKNOWN_DEVICE);
+			return;
+		}
+		//check if device is not open
+		if (!deviceInfo.containsProcess(m_currProcess)) {
+			m_CPU.helpPush(DEVICE_NOT_OPEN);
+			return;
+		}
+
+		//Device is Open
+		ProcessControlBlock pcb = selectBlockedProcess(deviceInfo.getDevice(), SYSCALL_OPEN, NO_ADDRESS);
+		if (pcb != null)
+		{
+			pcb.unblock();
+		}
+		deviceInfo.removeProcess(m_currProcess);
+		m_CPU.helpPush(SUCCESS);
+	}
+
+	/**
+	 * syscallRead
+	 * 
+	 * pop device id and address to be read from off stack
+	 * push data onto the stack.
+	 **/
+	public void syscallRead()
+	{
+		//pull address and device id off of stack
+		int adrs = m_CPU.helpPop();
+		int deviceId = m_CPU.helpPop();
+
+		DeviceInfo deviceInfo = m_devices.get(deviceId);
+
+		//check is device exists
+		if (deviceInfo == null) 
+		{
+			m_CPU.helpPush(UNKNOWN_DEVICE);
+			return;
+		}
+
+		//check if device is open
+		if (!deviceInfo.containsProcess(m_currProcess)) 
+		{
+			m_CPU.helpPush(DEVICE_NOT_OPEN);
+			return;
+		}
+
+		//get the device object
+		Device device = deviceInfo.getDevice();
+
+		// Check if device is available
+		if(!device.isAvailable())
+		{
+			// Execute TRAP again (may error)
+			int pc = m_CPU.getPC() - m_CPU.INSTRSIZE;
+			if(m_CPU.getBASE() > pc)
+			{
+				m_CPU.helpPush(ILLEGAL_MEMORY_ACCESS);
+				return;
+			}
+			m_CPU.setPC(pc);
+
+			m_CPU.helpPush(deviceId);
+			m_CPU.helpPush(adrs);
+			m_CPU.helpPush(SYSCALL_READ);
+
+			debugPrintln("Process id " + m_currProcess.getProcessId() + " is READY: ");
+			scheduleNewProcess();
+			return;
+		}
+
+		//check if device is write only
+		if (!device.isReadable()) {
+			m_CPU.helpPush(WRITE_ONLY);
+			return;
+		}
+
+		//read data from device and push onto the stack
+		int data = device.read(adrs);
+		m_CPU.helpPush(data);
+
+		// Block the process that initiated the read
+		m_currProcess.block(m_CPU, device, SYSCALL_READ, adrs);
+		scheduleNewProcess();
+	}
+
+	/**
+	 * syscallWrite
+	 * 
+	 * pop data address and device id off the stack
+	 * writes data to the address given of the device corresponding to the id given
+	 **/
+	public void syscallWrite()
+	{
+		//pull relevant data off the stack
+		int data = m_CPU.helpPop();
+		int adrs = m_CPU.helpPop();
+		int deviceId = m_CPU.helpPop();
+
+		//retrieve device from the id given
+		DeviceInfo deviceInfo = m_devices.get(deviceId);
+
+		//check is device exists
+		if (deviceInfo == null) {
+			m_CPU.helpPush(UNKNOWN_DEVICE);
+			return;
+		}
+
+		//check if device is open
+		if (!deviceInfo.containsProcess(m_currProcess)) {
+			m_CPU.helpPush(DEVICE_NOT_OPEN);
+			return;
+		}
+
+		Device device = deviceInfo.getDevice();
+
+		// Check if device is available
+		if(!device.isAvailable())
+		{
+			// Execute TRAP again (may error)
+			int pc = m_CPU.getPC() - m_CPU.INSTRSIZE;
+			if(m_CPU.getBASE() > pc)
+			{
+				m_CPU.helpPush(ILLEGAL_MEMORY_ACCESS);
+				return;
+			}
+			m_CPU.setPC(pc);
+			m_CPU.helpPush(deviceId);
+			m_CPU.helpPush(adrs);
+			m_CPU.helpPush(data);
+			m_CPU.helpPush(SYSCALL_WRITE);
+
+			debugPrintln("Process id " + m_currProcess.getProcessId() + " is READY: ");
+			scheduleNewProcess();
+			return;
+		}
+
+		//check if device is read only
+		if (!device.isWriteable()) {
+			m_CPU.helpPush(READ_ONLY);
+			return;
+		}
+
+		//write data to address given 
+		device.write(adrs,  data);
+
+		// Block the process that initiated the write
+		m_currProcess.block(m_CPU, device, SYSCALL_WRITE, adrs);
+		scheduleNewProcess();
+	}
+
+	/**
+	 * syscallExec
+	 *
+	 * creates a new process.  The program used to create that process is chosen
+	 * semi-randomly from all the programs that have been registered with the OS
+	 * via {@link #addProgram}.  Limits are put into place to ensure that each
+	 * process is run an equal number of times.  If no programs have been
+	 * registered then the simulation is aborted with a fatal error.
+	 *
+	 */
+	private void syscallExec()
+	{
+		//If there is nothing to run, abort.  This should never happen.
+		if (m_programs.size() == 0)
+		{
+			System.err.println("ERROR!  syscallExec has no programs to run.");
+			System.exit(-1);
+		}
+
+		//find out which program has been called the least and record how many
+		//times it has been called
+		int leastCallCount = m_programs.get(0).callCount;
+		for(Program prog : m_programs)
+		{
+			if (prog.callCount < leastCallCount)
+			{
+				leastCallCount = prog.callCount;
+			}
+		}
+
+		//Create a vector of all programs that have been called the least number
+		//of times
+		Vector<Program> cands = new Vector<Program>();
+		for(Program prog : m_programs)
+		{
+			cands.add(prog);
+		}
+
+		//Select a random program from the candidates list
+		Random rand = new Random();
+		int pn = rand.nextInt(m_programs.size());
+		Program prog = cands.get(pn);
+
+		//Determine the address space size using the default if available.
+		//Otherwise, use a multiple of the program size.
+		int allocSize = prog.getDefaultAllocSize();
+		if (allocSize <= 0)
+		{
+			allocSize = prog.getSize() * 2;
+		}
+
+
+		//Load the program into RAM
+		createProcess(prog, allocSize);
+
+		//m_CPU.setPC(m_CPU.getPC() - CPU.INSTRSIZE);
+	}//syscallExec
+
+
+
+	/**
+	 * syscallYield
+	 *
+	 * Allows a process to yield control voluntarily.
+	 *
+	 */
+	private void syscallYield()
+	{
+		scheduleNewProcess();
+	}//syscallYield
+
+
+
+
+	/**
+	 * selectBlockedProcess
+	 *
+	 * select a process to unblock that might be waiting to perform a given
+	 * action on a given device.  This is a helper method for system calls
+	 * and interrupts that deal with devices.
+	 *
+	 * @param dev   the Device that the process must be waiting for
+	 * @param op    the operation that the process wants to perform on the
+	 *              device.  Use the SYSCALL constants for this value.
+	 * @param addr  the address the process is reading from.  If the
+	 *              operation is a Write or Open then this value can be
+	 *              anything
+	 *
+	 * @return the process to unblock -OR- null if none match the given criteria
+	 */
+	public ProcessControlBlock selectBlockedProcess(Device dev, int op, int addr)
+	{
+		ProcessControlBlock selected = null;
+		for(ProcessControlBlock pi : m_processes.values())
+		{
+			if (pi.isBlockedForDevice(dev, op, addr))
+			{
+				selected = pi;
+				break;
+			}
+		}//for
+
+		return selected;
+	}//selectBlockedProcess
+
+
 	//======================================================================
-	//Constants
-	//----------------------------------------------------------------------
-
-	//These constants define the system calls this OS can currently handle
-	public static final int SYSCALL_EXIT     = 0;    /* exit the current program */
-	public static final int SYSCALL_OUTPUT   = 1;    /* outputs a number */
-	public static final int SYSCALL_GETPID   = 2;    /* get current process id */
-	public static final int SYSCALL_OPEN     = 3;    /* access a device */
-	public static final int SYSCALL_CLOSE    = 4;    /* release a device */
-	public static final int SYSCALL_READ     = 5;    /* get input from device */
-	public static final int SYSCALL_WRITE    = 6;    /* send output to device */
-	public static final int SYSCALL_EXEC     = 7;    /* spawn a new process */
-	public static final int SYSCALL_YIELD    = 8;    /* yield the CPU to another process */
-	public static final int SYSCALL_COREDUMP = 9;    /* print process state and exit */
-
-	// System codes: error and success codes
-	public static final int SUCCESS               = 0;
-	public static final int DIVIDE_ZERO           = -1;
-	public static final int ILLEGAL_INSTRUCTION   = -2;
-	public static final int ILLEGAL_MEMORY_ACCESS = -3;
-	public static final int UNKNOWN_DEVICE        = -4;
-	public static final int DEVICE_ALREADY_OPEN   = -6;
-	public static final int DEVICE_NOT_OPEN       = -7;
-	public static final int WRITE_ONLY            = -8;
-	public static final int READ_ONLY             = -9;
-	public static final int NO_DEVICE_EXISTS      = -10;
-
-	// Constants for accessing devices
-	public static final int NO_ADDRESS = -1; /* for calling blocked when no address is needed */
-
-	/**This process is used as the idle process' id*/
-	public static final int IDLE_PROC_ID    = 999;  
-
-	/**
-	 * systemCall
-	 * 
-	 * handles the trap instruction
-	 * 
-	 */
-	public void systemCall()
-	{
-		int identifier = m_CPU.helpPop();
-
-		switch(identifier)
-		{
-		case SYSCALL_EXIT:
-			syscallExit();
-			break;
-		case SYSCALL_OUTPUT:
-			syscallOutput();
-			break;
-		case SYSCALL_GETPID:
-			syscallGetpid();
-			break;
-		case SYSCALL_OPEN:
-			syscallOpen();
-			break;
-		case SYSCALL_CLOSE:
-			syscallClose();
-			break;
-		case SYSCALL_READ:
-			syscallRead();
-			break;
-		case SYSCALL_WRITE:
-			syscallWrite();
-			break;
-		case SYSCALL_EXEC:
-			syscallExec();
-			break;
-		case SYSCALL_YIELD:
-			syscallYield();
-			break;
-		case SYSCALL_COREDUMP:
-			syscallCoredump();
-			break;
-		}
-	}
-
-	//======================================================================
-	//Member variables
-	//----------------------------------------------------------------------
-
-	/**
-	 * This flag causes the SOS to print lots of potentially helpful
-	 * status messages
-	 **/
-	public static final boolean m_verbose = true;
-
-	/**
-	 * The CPU the operating system is managing.
-	 **/
-	private CPU m_CPU = null;
-
-	/**
-	 * The RAM attached to the CPU.
-	 **/
-	private RAM m_RAM = null;
-
-	/**
-	 * The current Process.
-	 **/
-	private ProcessControlBlock m_currProcess = null;
-
-	/**
-	 * A list of the installed devices.
-	 * Key:   Device ID (int)
-	 * Value: Device (DeviceInfo)
-	 **/
-	private Hashtable<Integer, DeviceInfo> m_devices = null;
-
-	/**
-	 * A list of the available programs.
-	 **/
-	protected Vector<Program> m_programs = new Vector<Program>();
-
-	/**
-	 * Indicates the process ID of the next process to be loaded
-	 **/
-	protected int m_nextProcessID = 1001;
-
-	/**
-	 * The list of all the processes loaded into RAM
-	 * Key:   Process ID (int)
-	 * Value: PCB (ProcessControlBlock)
-	 **/
-	protected Hashtable<Integer, ProcessControlBlock> m_processes = new Hashtable<Integer, ProcessControlBlock>();
-
-	/**
-	 * List of all the blocks of ram that are not currently allocated to a process
-	 */
-	protected Vector<MemBlock> m_freeList = null;
-	
-	/*======================================================================
-	 * Constructors & Debugging
-	 *----------------------------------------------------------------------
-	 */
-
-	/**
-	 * The constructor does nothing special
-	 */
-	public SOS(CPU c, RAM r)
-	{
-		//Initialize member list
-		m_CPU = c;
-		m_RAM = r;
-		m_devices = new Hashtable<Integer, DeviceInfo>(0);
-
-		// Deal with TRAP
-		m_CPU.registerTrapHandler(this);
-		m_freeList = new Vector<MemBlock>();
-		MemBlock totalRAM = new MemBlock(0,m_RAM.getSize());
-		m_freeList.add(totalRAM);
-
-	}//SOS ctor
-
-	/**
-	 * debugPrint
-	 * 
-	 * Does a System.out.print as long as m_verbose is true
-	 * 
-	 * @param s - the string to print.
-	 **/
-	public static void debugPrint(String s)
-	{
-		if (m_verbose)
-		{
-			System.out.print(s);
-		}
-	}//debugPrint
-
-	/**
-	 * debugPrintln
-	 * 
-	 * Does a System.out.println as long as m_verbose is true
-	 * 
-	 * @param s - the string to print.
-	 **/
-	public static void debugPrintln(String s)
-	{
-		if (m_verbose)
-		{
-			System.out.println(s);
-		}
-	}//debugPrintln
-
-	/*======================================================================
-	 * Memory Block Management Methods
-	 *----------------------------------------------------------------------
-	 */
-
-	/**
-	 * allocBlock()
-	 * 
-	 * Determine where to load a new process into RAM given its size
-	 * 
-	 * @param size
-	 * @return address of the chunk of memory allocated for the process
-	 */
-	private int allocBlock(int size)
-	{
-		//track the total amount of free space available
-		int totalFreeMemory =0;
-
-		for(MemBlock memBlock : m_freeList) {
-			totalFreeMemory+=memBlock.getSize();
-
-			//check the current block for fit
-			if(memBlock.getSize() == size) {
-				//size is equal to the free space, perfect
-				m_freeList.remove(memBlock);
-				return memBlock.getAddr();
-			}
-			else if(memBlock.getSize() > size) { //block is big enough so it will work
-				int address = memBlock.getAddr();
-
-				//re locate the free block to show the allocation of part of it's space
-				memBlock.m_size -= size;
-				memBlock.m_addr += size;
-
-				return address;
-			}
-		}
-
-		if(totalFreeMemory < size) { //not enough space in RAM
-			return -1;
-		}
-
-		mergeFreeMemory();
-
-		//Merge All Processes into a large block at the base of RAM
-		Vector<ProcessControlBlock> procs = new Vector<ProcessControlBlock>(m_processes.values());
-
-		Collections.sort(procs);
-
-		int topOfAllocdSpace = 0;
-		for(ProcessControlBlock pcb : procs) {
-			int processSize = pcb.getRegisterValue(m_CPU.LIM) - pcb.getRegisterValue(m_CPU.BASE);
-
-			pcb.move(topOfAllocdSpace);
-			topOfAllocdSpace+=processSize;
-		}
-
-		m_freeList.clear();
-		MemBlock newFreeBlock = new MemBlock(topOfAllocdSpace,m_RAM.getSize() - topOfAllocdSpace);
-		m_freeList.add(newFreeBlock);
-
-		//didn't find a block, but now memory is cleaned up so run until a block is found
-		return allocBlock(size);
-
-	}//allocBlock
-
-	/**
-	 * mergeFreeMemory()
-	 * 
-	 * If there are adjacent free memory blocks, merge them
-	 * 
-	 */
-	public void mergeFreeMemory() {
-		//sort the list so that adjacent blocks are next to each other in the list
-		Collections.sort(m_freeList);
-
-		
-		for(int i=1;i<m_freeList.size();i++) {
-			MemBlock prev = m_freeList.get(i-1);
-			MemBlock curr = m_freeList.get(i);
-
-			//if two spaces are adjacent in memory, merge
-			if(prev.getAddr() + prev.getSize() >= curr.getAddr()) {
-				prev.m_size += curr.getSize();
-				m_freeList.remove(i);
-				i--;
-			}
-		}
-	}//mergeFreeMemory
-
-	/**
-	 * freeCurrProcessMemBlock()
-	 * 
-	 * Modify the m_freeList to account for the removal of the currProcess
-	 * 
-	 */
-	private void freeCurrProcessMemBlock()
-	{
-		int base = m_currProcess.registers[m_CPU.BASE];
-		int lim  =  m_currProcess.registers[m_CPU.LIM];
-
-		//add a free mem block to the freelist
-		MemBlock newFreeBlock = new MemBlock(base, lim-base);
-		m_freeList.add(newFreeBlock);
-
-		//defrag the free memory
-		mergeFreeMemory();
-	}//freeCurrProcessMemBlock
-
-	/**
-	 * printMemAlloc                 *DEBUGGING*
-	 *
-	 * outputs the contents of m_freeList and m_processes to the console and
-	 * performs a fragmentation analysis.  It also prints the value in
-	 * RAM at the BASE and LIMIT registers.  This is useful for
-	 * tracking down errors related to moving process in RAM.
-	 *
-	 * SIDE EFFECT:  The contents of m_freeList and m_processes are sorted.
-	 *
-	 */
-	private void printMemAlloc()
-	{
-		//If verbose mode is off, do nothing
-		if (!m_verbose) return;
-
-		//Print a header
-		System.out.println("\n----------========== Memory Allocation Table ==========----------");
-
-		Vector<ProcessControlBlock> m_processList = new Vector<ProcessControlBlock>(m_processes.values());
-		//Sort the lists by address
-		Collections.sort(m_processList);
-		Collections.sort(m_freeList);
-
-		//Initialize references to the first entry in each list
-		MemBlock m = null;
-		ProcessControlBlock pi = null;
-		ListIterator<MemBlock> iterFree = m_freeList.listIterator();
-
-		ListIterator<ProcessControlBlock> iterProc = m_processList.listIterator();
-		if (iterFree.hasNext()) m = iterFree.next();
-		if (iterProc.hasNext()) pi = iterProc.next();
-
-		//Loop over both lists in order of their address until we run out of
-		//entries in both lists
-		while ((pi != null) || (m != null))
-		{
-			//Figure out the address of pi and m.  If either is null, then assign
-			//them an address equivalent to +infinity
-			int pAddr = Integer.MAX_VALUE;
-			int mAddr = Integer.MAX_VALUE;
-			if (pi != null)  pAddr = pi.getRegisterValue(CPU.BASE);
-			if (m != null)  mAddr = m.getAddr();
-
-			//If the process has the lowest address then print it and get the
-			//next process
-			if ( mAddr > pAddr )
-			{
-				int size = pi.getRegisterValue(CPU.LIM) - pi.getRegisterValue(CPU.BASE);
-				System.out.print(" Process " + pi.processId +  " (addr=" + pAddr + " size=" + size + " words)");
-				System.out.print(" @BASE=" + m_RAM.read(pi.getRegisterValue(CPU.BASE))
-						+ " @SP=" + m_RAM.read(pi.getRegisterValue(CPU.SP)));
-				System.out.println();
-				if (iterProc.hasNext())
-				{
-					pi = iterProc.next();
-				}
-				else
-				{
-					pi = null;
-				}
-			}//if
-			else
-			{
-				//The free memory block has the lowest address so print it and
-				//get the next free memory block
-				System.out.println("    Open(addr=" + mAddr + " size=" + m.getSize() + ")");
-				if (iterFree.hasNext())
-				{
-					m = iterFree.next();
-				}
-				else
-				{
-					m = null;
-				}
-			}//else
-		}//while
-
-		//Print a footer
-		System.out.println("-----------------------------------------------------------------");
-
-	}//printMemAlloc
-
-	/*======================================================================
-	 * Device Management Methods
-	 *----------------------------------------------------------------------
-	 */
-
-	/**
-	 * registerDevice
-	 *
-	 * adds a new device to the list of devices managed by the OS
-	 *
-	 * @param dev - the device driver
-	 * @param id - the id to assign to this device
-	 * 
-	 */
-	public void registerDevice(Device dev, int id)
-	{
-		m_devices.put(id, new DeviceInfo(dev, id));
-	}//registerDevice
-
-	/*======================================================================
-	 * Process Management Methods
-	 *----------------------------------------------------------------------
-	 */
-
-	/**
-	 * printProcessTable      **DEBUGGING**
-	 *
-	 * prints all the processes in the process table
-	 */
-	private void printProcessTable()
-	{
-		debugPrintln("");
-		debugPrintln("Process Table (" + m_processes.size() + " processes)");
-		debugPrintln("======================================================================");
-		for(ProcessControlBlock pi : m_processes.values())
-		{
-			debugPrintln("    " + pi);
-		}//for
-		debugPrintln("----------------------------------------------------------------------");
-
-	}//printProcessTable
-
-	/**
-	 * removeCurrentProcess
-	 * 
-	 * Removes the current process from the list of running processes 
-	 * and schedules a new process to be run. 
-	 */
-	public void removeCurrentProcess()
-	{
-		printProcessTable();
-		debugPrintln("Removing process with process id " + m_currProcess.getProcessId() + " at " + m_CPU.getBASE());
-		m_processes.remove(m_currProcess.getProcessId());
-		freeCurrProcessMemBlock();
-		scheduleNewProcess();
-	}//removeCurrentProcess
-
-	/**
-	 * getRandomProcess
-	 *
-	 * selects a non-Blocked process at random from the ProcessTable.
-	 *
-	 * @return a reference to the ProcessControlBlock struct of the selected process
-	 * -OR- null if no non-blocked process exists
-	 */
-	public ProcessControlBlock getRandomProcess()
-	{
-		//get the list of PCB's in m_processes
-		ArrayList<ProcessControlBlock> m_processesList = new ArrayList<ProcessControlBlock>(m_processes.values());
-
-		//Calculate a random offset into the m_processes list
-		int offset = ((int)(Math.random() * 2147483647)) % m_processes.values().size();
-
-
-		ProcessControlBlock newProc = null;
-
-		for(int i=0; i<m_processes.size(); i++) {
-			newProc = m_processesList.get((i+ offset) % m_processes.size());
-			if(! newProc.isBlocked()) {
-				return newProc;
-			}
-		}//for
-
-		return null;        // no processes are Ready
-	}//getRandomProcess
-
-	/**
-	 * getNewProcess()
-	 * 
-	 * Selects a non-Blocked process according to the max starvation time from the list of processes
-	 * 
-	 * @return a reference to the ProcessControlBlock object of the selected process
-	 * -OR- null if no non-blocked process exists
-	 */
-	public ProcessControlBlock getNewProcess() {
-		//get the list of all processes
-		ArrayList<ProcessControlBlock> m_processesList = new ArrayList<ProcessControlBlock>(m_processes.values());
-
-		ProcessControlBlock newProcess = null;
-		double highStarvation = -1.0;
-
-
-		if(!m_currProcess.isBlocked() && m_processesList.contains(m_currProcess)) {
-			newProcess = m_currProcess;
-			//add buffer to give priority to current process as there is a cost to switching processes
-			highStarvation = m_currProcess.maxStarve+200;
-		}
-
-		//choose a process based on the highest max starvation time
-		ProcessControlBlock temp;
-		for(int i=0;i<m_processes.size();i++) {
-			temp = m_processesList.get(i);
-			if(!temp.isBlocked() && temp.maxStarve >= highStarvation) {
-				newProcess = temp;
-				highStarvation = temp.maxStarve;
-			}
-		}
-		return newProcess;
-	}
-
-	/**
-	 * scheduleNewProcess
-	 *
-	 *  Schedule a random, non-blocked process. 
-	 *  When all process are blocked, an idle process is created.
-	 **/
-	public void scheduleNewProcess()
-	{
-		//printProcessTable();
-
-		// Exit if there are no more processes
-		if(m_processes.isEmpty())
-		{
-			debugPrintln("No more processes to run.  Stopping.");
-			System.exit(0);
-		}
-
-		ProcessControlBlock newProc = getNewProcess();
-
-		//All processes are blocked
-		if(newProc == null)
-		{
-			createIdleProcess();
-			return;
-		}
-
-		boolean isSame = (newProc.equals(m_currProcess));
-
-		if(!isSame) {
-			m_currProcess.save(m_CPU);
-
-			m_currProcess = newProc;
-
-			m_currProcess.restore(m_CPU);
-		}
-
-		if(!isSame)
-		{
-			debugPrintln("Switched to process " + m_currProcess.getProcessId());
-		}
-
-	}//scheduleNewProcess
-
-	/**
-	 * createIdleProcess
-	 *
-	 * creates a one instruction process that immediately exits.  This is used
-	 * to buy time until device I/O completes and unblocks a legitimate
-	 * process.
-	 *
-	 **/
-	public void createIdleProcess()
-	{
-		int progArr[] = { 0, 0, 0, 0,   //SET r0=0
-				0, 0, 0, 0,   //SET r0=0 (repeated instruction to account for vagaries in student implementation of the CPU class)
-				10, 0, 0, 0,   //PUSH r0
-				15, 0, 0, 0 }; //TRAP
-
-		//Initialize the starting position for this program
-		int nextLoadPos = allocBlock(progArr.length + 20);
-		if(nextLoadPos == -1) {
-			System.out.println("Unable to locate memory block for Idle Process.");
-			System.exit(-1);
-		}
-
-		int baseAddr = nextLoadPos;
-
-		//Load the program into RAM
-		for(int i = 0; i < progArr.length; i++)
-		{
-			m_RAM.write(baseAddr + i, progArr[i]);
-		}
-
-		//Save the register info from the current process (if there is one)
-		if (m_currProcess != null)
-		{
-			m_currProcess.save(m_CPU);
-		}
-
-		//Set the appropriate registers
-		m_CPU.setPC(baseAddr);
-		m_CPU.setSP(baseAddr + progArr.length + 10);
-		m_CPU.setBASE(baseAddr);
-		m_CPU.setLIM(baseAddr + progArr.length + 20);
-
-		//Save the relevant info as a new entry in m_processes
-		m_currProcess = new ProcessControlBlock(IDLE_PROC_ID);  
-		m_processes.put(m_currProcess.getProcessId(), m_currProcess);
-
-	}//createIdleProcess
-
-	/**
-	 * addProgram
-	 *
-	 * registers a new program with the simulated OS that can be used when the
-	 * current process makes an Exec system call.  (Normally the program is
-	 * specified by the process via a filename but this is a simulation so the
-	 * calling process doesn't actually care what program gets loaded.)
-	 *
-	 * @param prog  the program to add
-	 *
-	 */
-	public void addProgram(Program prog)
-	{
-		m_programs.add(prog);
-	}//addProgram
-
-	/*======================================================================
-	 * Program Management Methods
-	 *----------------------------------------------------------------------
-	 */
-
-	/**
-	 * createProcess
-	 * 
-	 * Runs a CPU simulation with the given Pidgin assembly file and the 
-	 * specified memory allocation
-	 * 
-	 * @param prog - the Pidgin assembly program to be run
-	 * @param allocSize - the memory allocation size
-	 */
-	public void createProcess(Program prog, int allocSize)
-	{
-		if(m_currProcess != null)
-		{
-			m_currProcess.save(m_CPU);
-		}
-
-		// Convert the program to an int list
-		int enlightendProgram[] = prog.export();
-
-
-		//find the next load position using allocBlock()
-		int nextLoadPos = allocBlock(allocSize);
-
-		if(nextLoadPos == -1) {
-			//report the error via System.out.println and return to the caller without installing
-			//DO NOT HALT THE SIMULATION
-			System.out.println("Unable to locate a block of memory for the new process.");
-
-			return;
-		}
-
-		// Tell the CPU where the program is
-		m_CPU.setBASE(nextLoadPos);
-		m_CPU.setLIM(m_CPU.getBASE() + allocSize);
-		m_CPU.setPC(m_CPU.getBASE());
-		m_CPU.setSP(m_CPU.getLIM());
-
-
-		// Copy the int program to RAM
-		int base = m_CPU.getBASE();
-		int limit = m_CPU.getLIM();
-
-		if(m_CPU.getLIM() >= m_RAM.getSize())
-		{
-			System.out.println("Error: Program too large. Please allocate more memory. ");
-			System.exit(0);
-		}
-
-		// Load the program into simulated RAM
-		for(int i = 0; i < enlightendProgram.length; i++)
-		{
-			m_RAM.write(i + base, enlightendProgram[i]);
-		}
-
-		//Add the new process's PCB to m_processes
-		m_processes.put(m_nextProcessID, new ProcessControlBlock(m_nextProcessID));
-		m_currProcess = m_processes.get(m_nextProcessID);
-		
-		//save the CPU registers to the curr process so that they can be used by printMemAlloc
-		m_currProcess.save(m_CPU);
-
-		//After a process is created, call printMemALloc(), this may need to move to the end of the method
-		printMemAlloc();
-		
-		m_nextProcessID++;
-		debugPrintln("Installed program of size " + allocSize + " with process id " + m_currProcess.getProcessId() + " at position " + m_CPU.getBASE());
-
-	}//createProcess
-
-	/**
-	 * interruptIllegalMemoryAccess
-	 * handle illegally memory access
-	 * 
-	 * @param addr - the illegal memory address
-	 **/
->>>>>>> ee0195e8
-	@Override
-	public void interruptIllegalMemoryAccess(int addr) 
-	{
-		System.out.println("Error: illegal memory access: @" + addr + ". ");
-		System.exit(0);
-	}
-
-	/**
-	 * interruptDivideByZero
-	 * upon a divide by zero error, prints message and exits 
-	 **/
-	@Override
-	public void interruptDivideByZero() 
-	{
-		System.out.println("Error: divide by zero. ");
-		System.exit(0);
-	}
-
-	/**
-	 * interruptIllegalInstruction
-	 * 
-	 * handle an illegal instruction
-	 * prints an error message and exit
-	 * 
-	 * @param instr - the offending instruction 
-	 **/
-	@Override
-	public void interruptIllegalInstruction(int[] instr) 
-	{
-		String instruct = "";
-		for(int i: instr) 
-		{
-			instruct = instruct + i;
-		}
-		System.out.println("Error: illegal instruction: " + instruct);
-		System.exit(0);
-	}
-
-	/**
-	 * interruptIOReadComplete
-	 * 
-	 * Handle the completion of the read operation.
-	 * 
-	 * Side effects: will push either 
-	 * 		SUCCESS - the interrupt completed successfully
-	 * 			 or 
-	 * 		NO_DEVICE_EXISTS - there was no device waiting on this operation
-	 * 
-	 * @param devID - the id of the device that completed its read
-	 * @param addr - the address of the read
-	 * @param data - the data gathered from the read
-	 **/
-	@Override
-	public void interruptIOReadComplete(int devID, int addr, int data) {
-		ProcessControlBlock selectedPCB = selectBlockedProcess(m_devices.get(devID).getDevice(), SYSCALL_READ, addr);
-
-		if(selectedPCB == null)
-		{
-			m_CPU.helpPush(NO_DEVICE_EXISTS);
-			return;
-		}
-
-		selectedPCB.unblock();
-
-		// The read operation was successful
-		selectedPCB.push(data);
-		selectedPCB.push(SUCCESS);
-	}
-
-	/**
-	 * interruptIOWriteComplete
-	 * 
-	 * Handle the completion of the write operation
-	 * 
-	 * Side effects: will push either 
-	 * 		SUCCESS - the interrupt completed successfully
-	 * 			 or 
-	 * 		NO_DEVICE_EXISTS - there was no device waiting on this operation
-	 * 
-	 * @param devID - the id of the device that completed its write
-	 * @param addr - the address of the write
-	 **/
-	@Override
-	public void interruptIOWriteComplete(int devID, int addr) {
-		ProcessControlBlock selectedPCB = selectBlockedProcess(m_devices.get(devID).getDevice(), SYSCALL_WRITE, addr);
-
-		if(selectedPCB == null)
-		{
-			m_CPU.helpPush(NO_DEVICE_EXISTS);
-			return;
-		}
-
-		selectedPCB.unblock();
-
-		// The write operation was successful
-		selectedPCB.push(SUCCESS);
-	}
-
-	/**
-	 * interruptClock
-	 * 
-	 * On a clock interrupt, schedule a 'new' process
-	 */
-	public void interruptClock() {
-		scheduleNewProcess();
-	}
-	/*======================================================================
-	 * System Calls
-	 *----------------------------------------------------------------------
-	 */
-
-	/**
-	 * syscallExit()
-	 * 
-	 * Kills current process
-	 */
-	public void syscallExit()
-	{
-		removeCurrentProcess();
-	}
-
-	/**
-	 * syscallOutput
-	 * pops the first item on the stack and prints 
-	 * it to the console
-	 */
-	public void syscallOutput()
-	{
-		System.out.println("OUTPUT: " + m_CPU.helpPop());
-	}
-
-	/**
-	 * syscallGetpid
-	 * pushes the current process to the stack
-	 */
-	public void syscallGetpid()
-	{
-		// Push on the current process's id
-		m_CPU.helpPush(m_currProcess.getProcessId());
-	}
-
-	/**
-	 * syscallCoredump
-	 * prints the register values, top 3 values on the stack and exits
-	 */
-	public void syscallCoredump()
-	{
-		// Print the value of the registers
-		m_CPU.regDump();
-
-		// Print the top 3 values on the stack.
-		for(int i = 0; i < 3; i++)
-		{
-			// make sure there is something on the stack
-			if(m_CPU.getSP() <= m_CPU.getLIM() - i)
-			{
-				int value = m_CPU.helpPop();
-				System.out.println("Stack " + (3 - i) + ": " + value);
-			}
-		}
-
-		syscallExit();
-	}
-
-	/**
-	 * syscallOpen
-	 * adds the current process to the next device
-	 */
-	public void syscallOpen()
-	{
-		int deviceId = m_CPU.helpPop();
-		DeviceInfo deviceInfo = m_devices.get(deviceId);
-
-		// Device not valid
-		if (deviceInfo == null) {
-			m_CPU.helpPush(UNKNOWN_DEVICE);
-			return;
-		}
-
-		//device is already open
-		if (deviceInfo.containsProcess(m_currProcess)) 
-		{
-			m_CPU.helpPush(DEVICE_ALREADY_OPEN); 
-			return;
-		}
-
-		// Device doesn't want to share and is being used somewhere else :(
-		if (!deviceInfo.getDevice().isSharable()) 
-		{
-			if(!deviceInfo.unused())
-			{
-				debugPrintln("Blocked process " + m_currProcess.getProcessId() + " on device " + deviceInfo.getId());
-
-				deviceInfo.addProcess(m_currProcess);
-
-				m_currProcess.block(m_CPU, deviceInfo.getDevice(), SYSCALL_OPEN, NO_ADDRESS);
-
-				m_CPU.helpPush(SUCCESS);
-
-				scheduleNewProcess();
-				return;
-			}
-		}
-
-		//add current process to device
-		deviceInfo.addProcess(m_currProcess);
-		m_CPU.helpPush(SUCCESS);
-	}
-
-	/**
-	 * syscallClose
-	 * removes the current process to the next device
-	 */
-	public void syscallClose()
-	{
-		int deviceId = m_CPU.helpPop();
-		DeviceInfo deviceInfo = m_devices.get(deviceId);
-
-		//check if device is there
-		if(deviceInfo == null) {
-			m_CPU.helpPush(UNKNOWN_DEVICE);
-			return;
-		}
-		//check if device is not open
-		if (!deviceInfo.containsProcess(m_currProcess)) {
-			m_CPU.helpPush(DEVICE_NOT_OPEN);
-			return;
-		}
-
-		//Device is Open
-		ProcessControlBlock pcb = selectBlockedProcess(deviceInfo.getDevice(), SYSCALL_OPEN, NO_ADDRESS);
-		if (pcb != null)
-		{
-			pcb.unblock();
-		}
-		deviceInfo.removeProcess(m_currProcess);
-		m_CPU.helpPush(SUCCESS);
-	}
-
-	/**
-	 * syscallRead
-	 * 
-	 * pop device id and address to be read from off stack
-	 * push data onto the stack.
-	 **/
-	public void syscallRead()
-	{
-		//pull address and device id off of stack
-		int adrs = m_CPU.helpPop();
-		int deviceId = m_CPU.helpPop();
-
-		DeviceInfo deviceInfo = m_devices.get(deviceId);
-
-		//check is device exists
-		if (deviceInfo == null) 
-		{
-			m_CPU.helpPush(UNKNOWN_DEVICE);
-			return;
-		}
-
-		//check if device is open
-		if (!deviceInfo.containsProcess(m_currProcess)) 
-		{
-			m_CPU.helpPush(DEVICE_NOT_OPEN);
-			return;
-		}
-
-		//get the device object
-		Device device = deviceInfo.getDevice();
-
-		// Check if device is available
-		if(!device.isAvailable())
-		{
-			// Execute TRAP again (may error)
-			int pc = m_CPU.getPC() - m_CPU.INSTRSIZE;
-			if(m_CPU.getBASE() > pc)
-			{
-				m_CPU.helpPush(ILLEGAL_MEMORY_ACCESS);
-				return;
-			}
-			m_CPU.setPC(pc);
-
-			m_CPU.helpPush(deviceId);
-			m_CPU.helpPush(adrs);
-			m_CPU.helpPush(SYSCALL_READ);
-
-			debugPrintln("Process id " + m_currProcess.getProcessId() + " is READY: ");
-			scheduleNewProcess();
-			return;
-		}
-
-		//check if device is write only
-		if (!device.isReadable()) {
-			m_CPU.helpPush(WRITE_ONLY);
-			return;
-		}
-
-		//read data from device and push onto the stack
-		int data = device.read(adrs);
-		m_CPU.helpPush(data);
-
-		// Block the process that initiated the read
-		m_currProcess.block(m_CPU, device, SYSCALL_READ, adrs);
-		scheduleNewProcess();
-	}
-
-	/**
-	 * syscallWrite
-	 * 
-	 * pop data address and device id off the stack
-	 * writes data to the address given of the device corresponding to the id given
-	 **/
-	public void syscallWrite()
-	{
-		//pull relevant data off the stack
-		int data = m_CPU.helpPop();
-		int adrs = m_CPU.helpPop();
-		int deviceId = m_CPU.helpPop();
-
-		//retrieve device from the id given
-		DeviceInfo deviceInfo = m_devices.get(deviceId);
-
-		//check is device exists
-		if (deviceInfo == null) {
-			m_CPU.helpPush(UNKNOWN_DEVICE);
-			return;
-		}
-
-		//check if device is open
-		if (!deviceInfo.containsProcess(m_currProcess)) {
-			m_CPU.helpPush(DEVICE_NOT_OPEN);
-			return;
-		}
-
-		Device device = deviceInfo.getDevice();
-
-		// Check if device is available
-		if(!device.isAvailable())
-		{
-			// Execute TRAP again (may error)
-			int pc = m_CPU.getPC() - m_CPU.INSTRSIZE;
-			if(m_CPU.getBASE() > pc)
-			{
-				m_CPU.helpPush(ILLEGAL_MEMORY_ACCESS);
-				return;
-			}
-			m_CPU.setPC(pc);
-			m_CPU.helpPush(deviceId);
-			m_CPU.helpPush(adrs);
-			m_CPU.helpPush(data);
-			m_CPU.helpPush(SYSCALL_WRITE);
-
-			debugPrintln("Process id " + m_currProcess.getProcessId() + " is READY: ");
-			scheduleNewProcess();
-			return;
-		}
-
-		//check if device is read only
-		if (!device.isWriteable()) {
-			m_CPU.helpPush(READ_ONLY);
-			return;
-		}
-
-		//write data to address given 
-		device.write(adrs,  data);
-
-		// Block the process that initiated the write
-		m_currProcess.block(m_CPU, device, SYSCALL_WRITE, adrs);
-		scheduleNewProcess();
-	}
-
-	/**
-	 * syscallExec
-	 *
-	 * creates a new process.  The program used to create that process is chosen
-	 * semi-randomly from all the programs that have been registered with the OS
-	 * via {@link #addProgram}.  Limits are put into place to ensure that each
-	 * process is run an equal number of times.  If no programs have been
-	 * registered then the simulation is aborted with a fatal error.
-	 *
-	 */
-	private void syscallExec()
-	{
-		//If there is nothing to run, abort.  This should never happen.
-		if (m_programs.size() == 0)
-		{
-			System.err.println("ERROR!  syscallExec has no programs to run.");
-			System.exit(-1);
-		}
-
-		//find out which program has been called the least and record how many
-		//times it has been called
-		int leastCallCount = m_programs.get(0).callCount;
-		for(Program prog : m_programs)
-		{
-			if (prog.callCount < leastCallCount)
-			{
-				leastCallCount = prog.callCount;
-			}
-		}
-
-		//Create a vector of all programs that have been called the least number
-		//of times
-		Vector<Program> cands = new Vector<Program>();
-		for(Program prog : m_programs)
-		{
-			cands.add(prog);
-		}
-
-		//Select a random program from the candidates list
-		Random rand = new Random();
-		int pn = rand.nextInt(m_programs.size());
-		Program prog = cands.get(pn);
-
-		//Determine the address space size using the default if available.
-		//Otherwise, use a multiple of the program size.
-		int allocSize = prog.getDefaultAllocSize();
-		if (allocSize <= 0)
-		{
-			allocSize = prog.getSize() * 2;
-		}
-
-
-		//Load the program into RAM
-		createProcess(prog, allocSize);
-
-		//m_CPU.setPC(m_CPU.getPC() - CPU.INSTRSIZE);
-	}//syscallExec
-
-
-
-	/**
-	 * syscallYield
-	 *
-	 * Allows a process to yield control voluntarily.
-	 *
-	 */
-	private void syscallYield()
-	{
-		scheduleNewProcess();
-	}//syscallYield
-
-
-
-
-	/**
-	 * selectBlockedProcess
-	 *
-	 * select a process to unblock that might be waiting to perform a given
-	 * action on a given device.  This is a helper method for system calls
-	 * and interrupts that deal with devices.
-	 *
-	 * @param dev   the Device that the process must be waiting for
-	 * @param op    the operation that the process wants to perform on the
-	 *              device.  Use the SYSCALL constants for this value.
-	 * @param addr  the address the process is reading from.  If the
-	 *              operation is a Write or Open then this value can be
-	 *              anything
-	 *
-	 * @return the process to unblock -OR- null if none match the given criteria
-	 */
-	public ProcessControlBlock selectBlockedProcess(Device dev, int op, int addr)
-	{
-		ProcessControlBlock selected = null;
-		for(ProcessControlBlock pi : m_processes.values())
-		{
-			if (pi.isBlockedForDevice(dev, op, addr))
-			{
-				selected = pi;
-				break;
-			}
-		}//for
-
-		return selected;
-	}//selectBlockedProcess
-
-
-	//======================================================================
-<<<<<<< HEAD
-    // Inner Classes
-    //----------------------------------------------------------------------
-
-    /**
-     * class ProcessControlBlock
-     *
-     * This class contains information about a currently active process.
-     */
-    private class ProcessControlBlock
-    {
-        /**
-         * a unique id for this process
-         */
-        private int processId = 0;
-        
-        /**
-         * These are the process' current registers.  If the process is in the
-         * "running" state then these are out of date
-         */
-        private int[] registers = null;
-
-        /**
-         * If this process is blocked a reference to the Device is stored here
-         */
-        private Device blockedForDevice = null;
-        
-        /**
-         * If this process is blocked a reference to the type of I/O operation
-         * is stored here (use the SYSCALL constants defined in SOS)
-         */
-        private int blockedForOperation = -1;
-        
-        /**
-         * If this process is blocked reading from a device, the requested
-         * address is stored here.
-         */
-        private int blockedForAddr = -1;
-        
-        /**
-         * the time it takes to load and save registers, specified as a number
-         * of CPU ticks
-         */
-        private static final int SAVE_LOAD_TIME = 30;
-        
-        /**
-         * Used to store the system time when a process is moved to the Ready
-         * state.
-         */
-        private int lastReadyTime = -1;
-        
-        /**
-         * Used to store the number of times this process has been in the ready
-         * state
-         */
-        private int numReady = 0;
-        
-        /**
-         * Used to store the maximum starve time experienced by this process
-         */
-        private int maxStarve = -1;
-        
-        /**
-         * Used to store the average starve time for this process
-         */
-        private double avgStarve = 0;
-        
-        /**
-         * Used to store the system time when a process is moved to the Running state.
-         */
-        private int lastRunningTime = -1;
-        
-        /**
-         * Record how long the process ran when it was last running
-         */
-        private int lastBurstLength = 0;
-        
-        /**
-         * Make a guess at how long the process will run for next time
-         */
-        private int expectedBurstLength = SAVE_LOAD_TIME;
-        
-        /**
-         * totalS
-         */
-        /**
-         * constructor
-         *
-         * @param pid        a process id for the process.  The caller is
-         *                   responsible for making sure it is unique.
-         */
-        public ProcessControlBlock(int pid)
-        {
-            this.processId = pid;
-        }
-
-        /**
-         * @return the current process' id
-         */
-        public int getProcessId()
-        {
-            return this.processId;
-        }
-        
-        /**
-         * getRegisterValue
-         *
-         * Retrieves the value of a process' register that is stored in this
-         * object (this.registers).
-         * 
-         * @param idx the index of the register to retrieve.  Use the constants
-         *            in the CPU class
-         * @return one of the register values stored in in this object or -999
-         *         if an invalid index is given 
-         */
-        public int getRegisterValue(int idx)
-        {
-            if ((idx < 0) || (idx >= CPU.NUMREG))
-            {
-                return -999;    // invalid index
-            }
-            
-            return this.registers[idx];
-        }//getRegisterValue
-
-        /**
-         * setRegisterValue
-         *
-         * Sets the value of a process' register that is stored in this
-         * object (this.registers).  
-         * 
-         * @param idx the index of the register to set.  Use the constants
-         *            in the CPU class.  If an invalid index is given, this
-         *            method does nothing.
-         * @param val the value to set the register to
-         */
-        public void setRegisterValue(int idx, int val)
-        {
-            if ((idx < 0) || (idx >= CPU.NUMREG))
-            {
-                return;    // invalid index
-            }
-            
-            this.registers[idx] = val;
-        }//setRegisterValue
-        
-        /**
-         * @return the last time this process was put in the Ready state
-         */
-        public long getLastReadyTime()
-        {
-            return lastReadyTime;
-        }
-        
-    	/**
-    	 * push
-    	 * 
-    	 * Pushes the value to the process control block.
-    	 * If this process is the current process, will push to the stack
-    	 * 
-    	 * @param value - the value to push
-    	 */
-    	public void push(int value)
-    	{
-    		if(getProcessId() == m_currProcess.getProcessId())
-    		{
-    			m_CPU.helpPush(value);
-    			return;
-    		}
-    		int sp = getRegisterValue(m_CPU.SP) - 1;
-    		m_RAM.write(sp, value);
-    		setRegisterValue(m_CPU.SP, sp);
-    	}
-        
-    	/**
-         * @return The expected burst length the next time this process runs
-         */
-        public int getExpectedBurstLength() { return expectedBurstLength; }
-        
-        /**
-        * save
-        *
-        * saves the current CPU registers into this.registers
-        *
-        * @param cpu the CPU object to save the values from
-        */
-        public void save(CPU cpu)
-        {
-            //Remember how long the process has been running
-            lastBurstLength = m_CPU.getTicks() - lastRunningTime;
-            //Make a guess at how long it will run next time based on how off our previous estimation was
-            if (lastBurstLength != 0)
-                expectedBurstLength = (int)(0.5*expectedBurstLength + 0.5*lastBurstLength);
-            
-            //A context switch is expensive. We simulate that here by
-            //adding ticks to m_CPU
-            m_CPU.addTicks(SAVE_LOAD_TIME);
-            
-            //Save the registers
-            int[] regs = cpu.getRegisters();
-            this.registers = new int[CPU.NUMREG];
-            for(int i = 0; i < CPU.NUMREG; i++)
-                this.registers[i] = regs[i];
-
-            //Assuming this method is being called because the process is moving
-            //out of the Running state, record the current system time for
-            //calculating starve times for this process. If this method is
-            //being called for a Block, we'll adjust lastReadyTime in the unblock method.
-            numReady++;
-            lastReadyTime = m_CPU.getTicks();
-        }//save
-         
-        /**
-        * restore
-        *
-        * restores the saved values in this.registers to the current CPU's
-        * registers
-        *
-        * @param cpu the CPU object to restore the values to
-        */
-        public void restore(CPU cpu)
-        {
-            //A context switch is expensive. We simulate that here by
-            //adding ticks to m_CPU
-            m_CPU.addTicks(SAVE_LOAD_TIME);
-            
-            //Restore the register values
-            int[] regs = cpu.getRegisters();
-            for(int i = 0; i < CPU.NUMREG; i++)
-                regs[i] = this.registers[i];
-
-            //Record the starve time statistics
-            int starveTime = m_CPU.getTicks() - lastReadyTime;
-            if (starveTime > maxStarve)
-                maxStarve = starveTime;
-
-            double d_numReady = numReady;
-            avgStarve *= (d_numReady - 1.0) / d_numReady;
-            avgStarve += (starveTime * (1.0 / d_numReady));
-            
-            lastRunningTime = m_CPU.getTicks();
-        }//restore
-         
-        /**
-         * block
-         *
-         * blocks the current process to wait for I/O.  The caller is
-         * responsible for calling {@link CPU#scheduleNewProcess}
-         * after calling this method.
-         *
-         * @param cpu   the CPU that the process is running on
-         * @param dev   the Device that the process must wait for
-         * @param op    the operation that the process is performing on the
-         *              device.  Use the SYSCALL constants for this value.
-         * @param addr  the address the process is reading from (for SYSCALL_READ)
-         * 
-         */
-        public void block(CPU cpu, Device dev, int op, int addr)
-        {
-            blockedForDevice = dev;
-            blockedForOperation = op;
-            blockedForAddr = addr;
-            
-        }//block
-        
-        /**
-         * unblock
-         *
-         * moves this process from the Blocked (waiting) state to the Ready
-         * state. 
-         *
-         */
-        public void unblock()
-        {
-            //Reset the info about the block
-            blockedForDevice = null;
-            blockedForOperation = -1;
-            blockedForAddr = -1;
-            
-            //Assuming this method is being called because the process is moving
-            //from the Blocked state to the Ready state, record the current
-            //system time for calculating starve times for this process.
-            lastReadyTime = m_CPU.getTicks();
-            
-        }//unblock
-        
-        /**
-         * isBlocked
-         *
-         * @return true if the process is blocked
-         */
-        public boolean isBlocked()
-        {
-            return (blockedForDevice != null);
-        }//isBlocked
-         
-        /**
-         * isBlockedForDevice
-         *
-         * Checks to see if the process is blocked for the given device,
-         * operation and address.  If the operation is not an open, the given
-         * address is ignored.
-         *
-         * @param dev   check to see if the process is waiting for this device
-         * @param op    check to see if the process is waiting for this operation
-         * @param addr  check to see if the process is reading from this address
-         *
-         * @return true if the process is blocked by the given parameters
-         */
-        public boolean isBlockedForDevice(Device dev, int op, int addr)
-        {
-            if ( (blockedForDevice == dev) && (blockedForOperation == op) )
-            {
-                if (op == SYSCALL_OPEN)
-                {
-                    return true;
-                }
-
-                if (addr == blockedForAddr)
-                {
-                    return true;
-                }
-            }//if
-
-            return false;
-        }//isBlockedForDevice
-         
-        /**
-         * overallAvgStarve
-         *
-         * @return the overall average starve time for all currently running
-         *         processes
-         *
-         */
-        public double overallAvgStarve()
-        {
-            double result = 0.0;
-            int count = 0;
-            for(ProcessControlBlock pi : m_processes.values())
-            {
-                if (pi.avgStarve > 0)
-                {
-                    result = result + pi.avgStarve;
-                    count++;
-                }
-            }
-            if (count > 0)
-            {
-                result = result / count;
-            }
-            
-            return result;
-        }//overallAvgStarve
-         
-        /**
-         * toString       **DEBUGGING**
-         *
-         * @return a string representation of this class
-         */
-        public String toString()
-        {
-            //Print the Process ID and process state (READY, RUNNING, BLOCKED)
-            String result = "Process id " + processId + " ";
-            if (isBlocked())
-            {
-                result = result + "is BLOCKED for ";
-                //Print device, syscall and address that caused the BLOCKED state
-                if (blockedForOperation == SYSCALL_OPEN)
-                {
-                    result = result + "OPEN";
-                }
-                else
-                {
-                    result = result + "WRITE @" + blockedForAddr;
-                }
-                for(DeviceInfo di : m_devices.values())
-                {
-                    if (di.getDevice() == blockedForDevice)
-                    {
-                        result = result + " on device #" + di.getId();
-                        break;
-                    }
-                }
-                result = result + ": ";
-            }
-            else if (this == m_currProcess)
-            {
-                result = result + "is RUNNING: ";
-            }
-            else
-            {
-                result = result + "is READY: ";
-            }
-
-            //Print the register values stored in this object.  These don't
-            //necessarily match what's on the CPU for a Running process.
-            if (registers == null)
-            {
-                result = result + "<never saved>";
-                return result;
-            }
-            
-            for(int i = 0; i < CPU.NUMGENREG; i++)
-            {
-                result = result + ("r" + i + "=" + registers[i] + " ");
-            }//for
-            result = result + ("PC=" + registers[CPU.PC] + " ");
-            result = result + ("SP=" + registers[CPU.SP] + " ");
-            result = result + ("BASE=" + registers[CPU.BASE] + " ");
-            result = result + ("LIM=" + registers[CPU.LIM] + " ");
-
-            //Print the starve time statistics for this process
-            result = result + "\n\t\t\t";
-            result = result + " Max Starve Time: " + maxStarve;
-            result = result + " Avg Starve Time: " + avgStarve;
-        
-            return result;
-        }//toString
-         
-        /**
-         * compareTo              
-         *
-         * compares this to another ProcessControlBlock object based on the BASE addr
-         * register.  Read about Java's Collections class for info on
-         * how this method can be quite useful to you.
-         */
-        public int compareTo(ProcessControlBlock pi)
-        {
-            return this.registers[CPU.BASE] - pi.registers[CPU.BASE];
-        }
-        
-    }//class ProcessControlBlock
-
-    /**
-     * class DeviceInfo
-     *
-     * This class contains information about a device that is currently
-     * registered with the system.
-     */
-    private class DeviceInfo
-    {
-        /** every device has a unique id */
-        private int id;
-        /** a reference to the device driver for this device */
-        private Device device;
-        /** a list of processes that have opened this device */
-        private Vector<ProcessControlBlock> procs;
-
-        /**
-         * constructor
-         *
-         * @param d          a reference to the device driver for this device
-         * @param initID     the id for this device.  The caller is responsible
-         *                   for guaranteeing that this is a unique id.
-         */
-        public DeviceInfo(Device d, int initID)
-        {
-            this.id = initID;
-            this.device = d;
-            d.setId(initID);
-            this.procs = new Vector<ProcessControlBlock>();
-        }
-
-        /** @return the device's id */
-        public int getId()
-        {
-            return this.id;
-        }
-
-        /** @return this device's driver */
-        public Device getDevice()
-        {
-            return this.device;
-        }
-
-        /** Register a new process as having opened this device */
-        public void addProcess(ProcessControlBlock pi)
-        {
-            procs.add(pi);
-        }
-        
-        /** Register a process as having closed this device */
-        public void removeProcess(ProcessControlBlock pi)
-        {
-            procs.remove(pi);
-        }
-
-        /** Does the given process currently have this device opened? */
-        public boolean containsProcess(ProcessControlBlock pi)
-        {
-            return procs.contains(pi);
-        }
-        
-        /** Is this device currently not opened by any process? */
-        public boolean unused()
-        {
-            return procs.size() == 0;
-        }
-        
-    }//class DeviceInfo
-=======
-	// Inner Classes
-	//----------------------------------------------------------------------
-
-	/**
-	 * class ProcessControlBlock
-	 *
-	 * This class contains information about a currently active process.
-	 */
-	private class ProcessControlBlock implements Comparable<ProcessControlBlock>
-	{
-		/**
-		 * a unique id for this process
-		 */
-		private int processId = 0;
-
-		/**
-		 * These are the process' current registers.  If the process is in the
-		 * "running" state then these are out of date
-		 */
-		private int[] registers = null;
-
-		/**
-		 * If this process is blocked a reference to the Device is stored here
-		 */
-		private Device blockedForDevice = null;
-
-		/**
-		 * If this process is blocked a reference to the type of I/O operation
-		 * is stored here (use the SYSCALL constants defined in SOS)
-		 */
-		private int blockedForOperation = -1;
-
-		/**
-		 * If this process is blocked reading from a device, the requested
-		 * address is stored here.
-		 */
-		private int blockedForAddr = -1;
-
-		/**
-		 * the time it takes to load and save registers, specified as a number
-		 * of CPU ticks
-		 */
-		private static final int SAVE_LOAD_TIME = 30;
-
-		/**
-		 * Used to store the system time when a process is moved to the Ready
-		 * state.
-		 */
-		private int lastReadyTime = -1;
-
-		/**
-		 * Used to store the number of times this process has been in the ready
-		 * state
-		 */
-		private int numReady = 0;
-
-		/**
-		 * Used to store the maximum starve time experienced by this process
-		 */
-		private int maxStarve = -1;
-
-		/**
-		 * Used to store the average starve time for this process
-		 */
-		private double avgStarve = 0;
-
-		/**
-		 * constructor
-		 *
-		 * @param pid        a process id for the process.  The caller is
-		 *                   responsible for making sure it is unique.
-		 */
-		public ProcessControlBlock(int pid)
-		{
-			this.processId = pid;
-		}
-
-		/**
-		 * @return the current process' id
-		 */
-		public int getProcessId()
-		{
-			return this.processId;
-		}
-
-		/**
-		 * getRegisterValue
-		 *
-		 * Retrieves the value of a process' register that is stored in this
-		 * object (this.registers).
-		 * 
-		 * @param idx the index of the register to retrieve.  Use the constants
-		 *            in the CPU class
-		 * @return one of the register values stored in in this object or -999
-		 *         if an invalid index is given 
-		 */
-		public int getRegisterValue(int idx)
-		{
-			if ((idx < 0) || (idx >= CPU.NUMREG))
-			{
-				return -999;    // invalid index
-			}
-
-			return this.registers[idx];
-		}//getRegisterValue
-
-		/**
-		 * setRegisterValue
-		 *
-		 * Sets the value of a process' register that is stored in this
-		 * object (this.registers).  
-		 * 
-		 * @param idx the index of the register to set.  Use the constants
-		 *            in the CPU class.  If an invalid index is given, this
-		 *            method does nothing.
-		 * @param val the value to set the register to
-		 */
-		public void setRegisterValue(int idx, int val)
-		{
-			if ((idx < 0) || (idx >= CPU.NUMREG))
-			{
-				return;    // invalid index
-			}
-
-			this.registers[idx] = val;
-		}//setRegisterValue
-
-		/**
-		 * @return the last time this process was put in the Ready state
-		 */
-		public long getLastReadyTime()
-		{
-			return lastReadyTime;
-		}
-
-		/**
-		 * push
-		 * 
-		 * Pushes the value to the process control block.
-		 * If this process is the current process, will push to the stack
-		 * 
-		 * @param value - the value to push
-		 */
-		public void push(int value)
-		{
-			if(getProcessId() == m_currProcess.getProcessId())
-			{
-				m_CPU.helpPush(value);
-				return;
-			}
-			int sp = getRegisterValue(m_CPU.SP) - 1;
-			m_RAM.write(sp, value);
-			setRegisterValue(m_CPU.SP, sp);
-		}
-
-		/**
-		 * save
-		 *
-		 * saves the current CPU registers into this.registers
-		 *
-		 * @param cpu  the CPU object to save the values from
-		 */
-		public void save(CPU cpu)
-		{
-			//A context switch is expensive.  We simluate that here by 
-			//adding ticks to m_CPU
-			m_CPU.addTicks(SAVE_LOAD_TIME);
-
-			//Save the registers
-			int[] regs = cpu.getRegisters();
-			this.registers = new int[CPU.NUMREG];
-			for(int i = 0; i < CPU.NUMREG; i++)
-			{
-				this.registers[i] = regs[i];
-			}
-
-			//Assuming this method is being called because the process is moving
-			//out of the Running state, record the current system time for
-			//calculating starve times for this process.  If this method is
-			//being called for a Block, we'll adjust lastReadyTime in the
-			//unblock method.
-			numReady++;
-			lastReadyTime = m_CPU.getTicks();
-
-		}//save
-
-		/**
-		 * restore
-		 *
-		 * restores the saved values in this.registers to the current CPU's
-		 * registers
-		 *
-		 * @param cpu  the CPU object to restore the values to
-		 */
-		public void restore(CPU cpu)
-		{
-			//A context switch is expensive.  We simluate that here by 
-			//adding ticks to m_CPU
-			m_CPU.addTicks(SAVE_LOAD_TIME);
-
-			//Restore the register values
-			int[] regs = cpu.getRegisters();
-			for(int i = 0; i < CPU.NUMREG; i++)
-			{
-				regs[i] = this.registers[i];
-			}
-
-			//Record the starve time statistics
-			int starveTime = m_CPU.getTicks() - lastReadyTime;
-			if (starveTime > maxStarve)
-			{
-				maxStarve = starveTime;
-			}
-			double d_numReady = (double)numReady;
-			avgStarve = avgStarve * (d_numReady - 1.0) / d_numReady;
-			avgStarve = avgStarve + (starveTime * (1.0 / d_numReady));
-		}//restore
-
-		/**
-		 * block
-		 *
-		 * blocks the current process to wait for I/O.  The caller is
-		 * responsible for calling {@link CPU#scheduleNewProcess}
-		 * after calling this method.
-		 *
-		 * @param cpu   the CPU that the process is running on
-		 * @param dev   the Device that the process must wait for
-		 * @param op    the operation that the process is performing on the
-		 *              device.  Use the SYSCALL constants for this value.
-		 * @param addr  the address the process is reading from (for SYSCALL_READ)
-		 * 
-		 */
-		public void block(CPU cpu, Device dev, int op, int addr)
-		{
-			blockedForDevice = dev;
-			blockedForOperation = op;
-			blockedForAddr = addr;
-
-		}//block
-
-		/**
-		 * unblock
-		 *
-		 * moves this process from the Blocked (waiting) state to the Ready
-		 * state. 
-		 *
-		 */
-		public void unblock()
-		{
-			//Reset the info about the block
-			blockedForDevice = null;
-			blockedForOperation = -1;
-			blockedForAddr = -1;
-
-			//Assuming this method is being called because the process is moving
-			//from the Blocked state to the Ready state, record the current
-			//system time for calculating starve times for this process.
-			lastReadyTime = m_CPU.getTicks();
-
-		}//unblock
-
-
-		/**
-		 * move()
-		 * 
-		 * "Moves a process to a new location in RAM and adjusts its stored register values"
-		 * - Dr.Nuxoll
-		 * 
-		 * @param newBase
-		 * @return 
-		 */
-		public boolean move(int newBase)
-		{
-			//if this is the current process save its reg values 
-			if(this == m_currProcess) {
-				m_currProcess.save(m_CPU);
-			}
-
-			//get refs to the current reg values
-			int[] currentPCBRegisters = this.registers;
-
-			int base = currentPCBRegisters[m_CPU.BASE];
-
-			int lim = currentPCBRegisters[m_CPU.LIM];
-
-			int delta = newBase - base;
-
-			//check for illegal memory access
-			if((newBase < 0) || ((lim+delta) > m_RAM.getSize())) {
-				return false;
-			}
-
-			//move the data
-			for(int i= base;i<lim;i++) {
-				m_RAM.write(delta+i, m_RAM.read(i));
-			}
-
-			//reset the register values to acount for the move
-			this.registers[m_CPU.BASE] += delta;
-			this.registers[m_CPU.LIM] += delta;
-			this.registers[m_CPU.SP] += delta;
-			this.registers[m_CPU.PC] += delta;
-
-			// if this is the current process, update the CPU regs as well
-			if(this == m_currProcess) {
-				m_currProcess.restore(m_CPU);
-			}
-
-			debugPrintln("Process " + processId + " has moved from " + base + " to " + newBase);
-			return true;
-		}//move
-
-
-		/**
-		 * checkForEmptyMemory()
-		 * 
-		 * Ensure that a chunk of memory is empty
-		 * 
-		 * @param base - the start to the chunk to check
-		 * @param lim  - the end of the chunk to check
-		 * 
-		 * @return true if empty --OR-- false if not empty
-		 */
-		private boolean checkForEmptyMemory(int base, int lim) {
-			int currBase = this.registers[m_CPU.BASE];
-			int currLim  = this.registers[m_CPU.LIM];
-
-			for(int i=base; i<=lim; ++i) {
-				//either the address is empty or a part of the current proc
-				if(m_RAM.read(i) != 0 || ( i > currBase && i < currLim) ) {
-					return false;
-				}
-			}
-			return true;
-		}
-		/**
-		 * isBlocked
-		 *
-		 * @return true if the process is blocked
-		 */
-		public boolean isBlocked()
-		{
-			return (blockedForDevice != null);
-		}//isBlocked
-
-		/**
-		 * isBlockedForDevice
-		 *
-		 * Checks to see if the process is blocked for the given device,
-		 * operation and address.  If the operation is not an open, the given
-		 * address is ignored.
-		 *
-		 * @param dev   check to see if the process is waiting for this device
-		 * @param op    check to see if the process is waiting for this operation
-		 * @param addr  check to see if the process is reading from this address
-		 *
-		 * @return true if the process is blocked by the given parameters
-		 */
-		public boolean isBlockedForDevice(Device dev, int op, int addr)
-		{
-			if ( (blockedForDevice == dev) && (blockedForOperation == op) )
-			{
-				if (op == SYSCALL_OPEN)
-				{
-					return true;
-				}
-
-				if (addr == blockedForAddr)
-				{
-					return true;
-				}
-			}//if
-
-			return false;
-		}//isBlockedForDevice
-
-		/**
-		 * overallAvgStarve
-		 *
-		 * @return the overall average starve time for all currently running
-		 *         processes
-		 *
-		 */
-		public double overallAvgStarve()
-		{
-			double result = 0.0;
-			int count = 0;
-			for(ProcessControlBlock pi : m_processes.values())
-			{
-				if (pi.avgStarve > 0)
-				{
-					result = result + pi.avgStarve;
-					count++;
-				}
-			}
-			if (count > 0)
-			{
-				result = result / count;
-			}
-
-			return result;
-		}//overallAvgStarve
-
-		/**
-		 * toString       **DEBUGGING**
-		 *
-		 * @return a string representation of this class
-		 */
-		public String toString()
-		{
-			//Print the Process ID and process state (READY, RUNNING, BLOCKED)
-			String result = "Process id " + processId + " ";
-			if (isBlocked())
-			{
-				result = result + "is BLOCKED for ";
-				//Print device, syscall and address that caused the BLOCKED state
-				if (blockedForOperation == SYSCALL_OPEN)
-				{
-					result = result + "OPEN";
-				}
-				else
-				{
-					result = result + "WRITE @" + blockedForAddr;
-				}
-				for(DeviceInfo di : m_devices.values())
-				{
-					if (di.getDevice() == blockedForDevice)
-					{
-						result = result + " on device #" + di.getId();
-						break;
-					}
-				}
-				result = result + ": ";
-			}
-			else if (this == m_currProcess)
-			{
-				result = result + "is RUNNING: ";
-			}
-			else
-			{
-				result = result + "is READY: ";
-			}
-
-			//Print the register values stored in this object.  These don't
-			//necessarily match what's on the CPU for a Running process.
-			if (registers == null)
-			{
-				result = result + "<never saved>";
-				return result;
-			}
-
-			for(int i = 0; i < CPU.NUMGENREG; i++)
-			{
-				result = result + ("r" + i + "=" + registers[i] + " ");
-			}//for
-			result = result + ("PC=" + registers[CPU.PC] + " ");
-			result = result + ("SP=" + registers[CPU.SP] + " ");
-			result = result + ("BASE=" + registers[CPU.BASE] + " ");
-			result = result + ("LIM=" + registers[CPU.LIM] + " ");
-
-			//Print the starve time statistics for this process
-			result = result + "\n\t\t\t";
-			result = result + " Max Starve Time: " + maxStarve;
-			result = result + " Avg Starve Time: " + avgStarve;
-
-			return result;
-		}//toString
-
-		/**
-		 * compareTo              
-		 *
-		 * compares this to another ProcessControlBlock object based on the BASE addr
-		 * register.  Read about Java's Collections class for info on
-		 * how this method can be quite useful to you.
-		 */
-		public int compareTo(ProcessControlBlock pi)
-		{
-			return this.registers[CPU.BASE] - pi.registers[CPU.BASE];
-		}
-
-	}//class ProcessControlBlock
-
-	/**
-	 * class DeviceInfo
-	 *
-	 * This class contains information about a device that is currently
-	 * registered with the system.
-	 */
-	private class DeviceInfo
-	{
-		/** every device has a unique id */
-		private int id;
-		/** a reference to the device driver for this device */
-		private Device device;
-		/** a list of processes that have opened this device */
-		private Vector<ProcessControlBlock> procs;
-
-		/**
-		 * constructor
-		 *
-		 * @param d          a reference to the device driver for this device
-		 * @param initID     the id for this device.  The caller is responsible
-		 *                   for guaranteeing that this is a unique id.
-		 */
-		public DeviceInfo(Device d, int initID)
-		{
-			this.id = initID;
-			this.device = d;
-			d.setId(initID);
-			this.procs = new Vector<ProcessControlBlock>();
-		}
-
-		/** @return the device's id */
-		public int getId()
-		{
-			return this.id;
-		}
-
-		/** @return this device's driver */
-		public Device getDevice()
-		{
-			return this.device;
-		}
-
-		/** Register a new process as having opened this device */
-		public void addProcess(ProcessControlBlock pi)
-		{
-			procs.add(pi);
-		}
-
-		/** Register a process as having closed this device */
-		public void removeProcess(ProcessControlBlock pi)
-		{
-			procs.remove(pi);
-		}
-
-		/** Does the given process currently have this device opened? */
-		public boolean containsProcess(ProcessControlBlock pi)
-		{
-			return procs.contains(pi);
-		}
-
-		/** Is this device currently not opened by any process? */
-		public boolean unused()
-		{
-			return procs.size() == 0;
-		}
-
-	}//class DeviceInfo
-
-	/**
-	 * class MemBlock
-	 *
-	 * This class contains relevant info about a memory block in RAM.
-	 *
-	 */
-	private class MemBlock implements Comparable<MemBlock>
-	{
-		/** the address of the block */
-		private int m_addr;
-		/** the size of the block */
-		private int m_size;
-
-		/**
-		 * ctor does nothing special
-		 */
-		public MemBlock(int addr, int size)
-		{
-			m_addr = addr;
-			m_size = size;
-		}
-
-		/** accessor methods */
-		public int getAddr() { return m_addr; }
-		public int getSize() { return m_size; }
-
-		/**
-		 * compareTo              
-		 *
-		 * compares this to another MemBlock object based on address
-		 */
-		public int compareTo(MemBlock m)
-		{
-			return this.m_addr - m.m_addr;
-		}
-
+	// Inner Classes
+	//----------------------------------------------------------------------
+
+	/**
+	 * class ProcessControlBlock
+	 *
+	 * This class contains information about a currently active process.
+	 */
+	private class ProcessControlBlock implements Comparable<ProcessControlBlock>
+	{
+		/**
+		 * a unique id for this process
+		 */
+		private int processId = 0;
+
+		/**
+		 * These are the process' current registers.  If the process is in the
+		 * "running" state then these are out of date
+		 */
+		private int[] registers = null;
+
+		/**
+		 * If this process is blocked a reference to the Device is stored here
+		 */
+		private Device blockedForDevice = null;
+
+		/**
+		 * If this process is blocked a reference to the type of I/O operation
+		 * is stored here (use the SYSCALL constants defined in SOS)
+		 */
+		private int blockedForOperation = -1;
+
+		/**
+		 * If this process is blocked reading from a device, the requested
+		 * address is stored here.
+		 */
+		private int blockedForAddr = -1;
+
+		/**
+		 * the time it takes to load and save registers, specified as a number
+		 * of CPU ticks
+		 */
+		private static final int SAVE_LOAD_TIME = 30;
+
+		/**
+		 * Used to store the system time when a process is moved to the Ready
+		 * state.
+		 */
+		private int lastReadyTime = -1;
+
+		/**
+		 * Used to store the number of times this process has been in the ready
+		 * state
+		 */
+		private int numReady = 0;
+
+		/**
+		 * Used to store the maximum starve time experienced by this process
+		 */
+		private int maxStarve = -1;
+
+		/**
+		 * Used to store the average starve time for this process
+		 */
+		private double avgStarve = 0;
+
+		/**
+		 * constructor
+		 *
+		 * @param pid        a process id for the process.  The caller is
+		 *                   responsible for making sure it is unique.
+		 */
+		public ProcessControlBlock(int pid)
+		{
+			this.processId = pid;
+		}
+
+		/**
+		 * @return the current process' id
+		 */
+		public int getProcessId()
+		{
+			return this.processId;
+		}
+
+		/**
+		 * getRegisterValue
+		 *
+		 * Retrieves the value of a process' register that is stored in this
+		 * object (this.registers).
+		 * 
+		 * @param idx the index of the register to retrieve.  Use the constants
+		 *            in the CPU class
+		 * @return one of the register values stored in in this object or -999
+		 *         if an invalid index is given 
+		 */
+		public int getRegisterValue(int idx)
+		{
+			if ((idx < 0) || (idx >= CPU.NUMREG))
+			{
+				return -999;    // invalid index
+			}
+
+			return this.registers[idx];
+		}//getRegisterValue
+
+		/**
+		 * setRegisterValue
+		 *
+		 * Sets the value of a process' register that is stored in this
+		 * object (this.registers).  
+		 * 
+		 * @param idx the index of the register to set.  Use the constants
+		 *            in the CPU class.  If an invalid index is given, this
+		 *            method does nothing.
+		 * @param val the value to set the register to
+		 */
+		public void setRegisterValue(int idx, int val)
+		{
+			if ((idx < 0) || (idx >= CPU.NUMREG))
+			{
+				return;    // invalid index
+			}
+
+			this.registers[idx] = val;
+		}//setRegisterValue
+
+		/**
+		 * @return the last time this process was put in the Ready state
+		 */
+		public long getLastReadyTime()
+		{
+			return lastReadyTime;
+		}
+
+		/**
+		 * push
+		 * 
+		 * Pushes the value to the process control block.
+		 * If this process is the current process, will push to the stack
+		 * 
+		 * @param value - the value to push
+		 */
+		public void push(int value)
+		{
+			if(getProcessId() == m_currProcess.getProcessId())
+			{
+				m_CPU.helpPush(value);
+				return;
+			}
+			int sp = getRegisterValue(m_CPU.SP) - 1;
+			m_RAM.write(sp, value);
+			setRegisterValue(m_CPU.SP, sp);
+		}
+
+		/**
+		 * save
+		 *
+		 * saves the current CPU registers into this.registers
+		 *
+		 * @param cpu  the CPU object to save the values from
+		 */
+		public void save(CPU cpu)
+		{
+			//A context switch is expensive.  We simluate that here by 
+			//adding ticks to m_CPU
+			m_CPU.addTicks(SAVE_LOAD_TIME);
+
+			//Save the registers
+			int[] regs = cpu.getRegisters();
+			this.registers = new int[CPU.NUMREG];
+			for(int i = 0; i < CPU.NUMREG; i++)
+			{
+				this.registers[i] = regs[i];
+			}
+
+			//Assuming this method is being called because the process is moving
+			//out of the Running state, record the current system time for
+			//calculating starve times for this process.  If this method is
+			//being called for a Block, we'll adjust lastReadyTime in the
+			//unblock method.
+			numReady++;
+			lastReadyTime = m_CPU.getTicks();
+
+		}//save
+
+		/**
+		 * restore
+		 *
+		 * restores the saved values in this.registers to the current CPU's
+		 * registers
+		 *
+		 * @param cpu  the CPU object to restore the values to
+		 */
+		public void restore(CPU cpu)
+		{
+			//A context switch is expensive.  We simluate that here by 
+			//adding ticks to m_CPU
+			m_CPU.addTicks(SAVE_LOAD_TIME);
+
+			//Restore the register values
+			int[] regs = cpu.getRegisters();
+			for(int i = 0; i < CPU.NUMREG; i++)
+			{
+				regs[i] = this.registers[i];
+			}
+
+			//Record the starve time statistics
+			int starveTime = m_CPU.getTicks() - lastReadyTime;
+			if (starveTime > maxStarve)
+			{
+				maxStarve = starveTime;
+			}
+			double d_numReady = (double)numReady;
+			avgStarve = avgStarve * (d_numReady - 1.0) / d_numReady;
+			avgStarve = avgStarve + (starveTime * (1.0 / d_numReady));
+		}//restore
+
+		/**
+		 * block
+		 *
+		 * blocks the current process to wait for I/O.  The caller is
+		 * responsible for calling {@link CPU#scheduleNewProcess}
+		 * after calling this method.
+		 *
+		 * @param cpu   the CPU that the process is running on
+		 * @param dev   the Device that the process must wait for
+		 * @param op    the operation that the process is performing on the
+		 *              device.  Use the SYSCALL constants for this value.
+		 * @param addr  the address the process is reading from (for SYSCALL_READ)
+		 * 
+		 */
+		public void block(CPU cpu, Device dev, int op, int addr)
+		{
+			blockedForDevice = dev;
+			blockedForOperation = op;
+			blockedForAddr = addr;
+
+		}//block
+
+		/**
+		 * unblock
+		 *
+		 * moves this process from the Blocked (waiting) state to the Ready
+		 * state. 
+		 *
+		 */
+		public void unblock()
+		{
+			//Reset the info about the block
+			blockedForDevice = null;
+			blockedForOperation = -1;
+			blockedForAddr = -1;
+
+			//Assuming this method is being called because the process is moving
+			//from the Blocked state to the Ready state, record the current
+			//system time for calculating starve times for this process.
+			lastReadyTime = m_CPU.getTicks();
+
+		}//unblock
+
+
+		/**
+		 * move()
+		 * 
+		 * "Moves a process to a new location in RAM and adjusts its stored register values"
+		 * - Dr.Nuxoll
+		 * 
+		 * @param newBase
+		 * @return 
+		 */
+		public boolean move(int newBase)
+		{
+			//if this is the current process save its reg values 
+			if(this == m_currProcess) {
+				m_currProcess.save(m_CPU);
+			}
+
+			//get refs to the current reg values
+			int[] currentPCBRegisters = this.registers;
+
+			int base = currentPCBRegisters[m_CPU.BASE];
+
+			int lim = currentPCBRegisters[m_CPU.LIM];
+
+			int delta = newBase - base;
+
+			//check for illegal memory access
+			if((newBase < 0) || ((lim+delta) > m_RAM.getSize())) {
+				return false;
+			}
+
+			//move the data
+			for(int i= base;i<lim;i++) {
+				m_RAM.write(delta+i, m_RAM.read(i));
+			}
+
+			//reset the register values to acount for the move
+			this.registers[m_CPU.BASE] += delta;
+			this.registers[m_CPU.LIM] += delta;
+			this.registers[m_CPU.SP] += delta;
+			this.registers[m_CPU.PC] += delta;
+
+			// if this is the current process, update the CPU regs as well
+			if(this == m_currProcess) {
+				m_currProcess.restore(m_CPU);
+			}
+
+			debugPrintln("Process " + processId + " has moved from " + base + " to " + newBase);
+			return true;
+		}//move
+
+
+		/**
+		 * checkForEmptyMemory()
+		 * 
+		 * Ensure that a chunk of memory is empty
+		 * 
+		 * @param base - the start to the chunk to check
+		 * @param lim  - the end of the chunk to check
+		 * 
+		 * @return true if empty --OR-- false if not empty
+		 */
+		private boolean checkForEmptyMemory(int base, int lim) {
+			int currBase = this.registers[m_CPU.BASE];
+			int currLim  = this.registers[m_CPU.LIM];
+
+			for(int i=base; i<=lim; ++i) {
+				//either the address is empty or a part of the current proc
+				if(m_RAM.read(i) != 0 || ( i > currBase && i < currLim) ) {
+					return false;
+				}
+			}
+			return true;
+		}
+		/**
+		 * isBlocked
+		 *
+		 * @return true if the process is blocked
+		 */
+		public boolean isBlocked()
+		{
+			return (blockedForDevice != null);
+		}//isBlocked
+
+		/**
+		 * isBlockedForDevice
+		 *
+		 * Checks to see if the process is blocked for the given device,
+		 * operation and address.  If the operation is not an open, the given
+		 * address is ignored.
+		 *
+		 * @param dev   check to see if the process is waiting for this device
+		 * @param op    check to see if the process is waiting for this operation
+		 * @param addr  check to see if the process is reading from this address
+		 *
+		 * @return true if the process is blocked by the given parameters
+		 */
+		public boolean isBlockedForDevice(Device dev, int op, int addr)
+		{
+			if ( (blockedForDevice == dev) && (blockedForOperation == op) )
+			{
+				if (op == SYSCALL_OPEN)
+				{
+					return true;
+				}
+
+				if (addr == blockedForAddr)
+				{
+					return true;
+				}
+			}//if
+
+			return false;
+		}//isBlockedForDevice
+
+		/**
+		 * overallAvgStarve
+		 *
+		 * @return the overall average starve time for all currently running
+		 *         processes
+		 *
+		 */
+		public double overallAvgStarve()
+		{
+			double result = 0.0;
+			int count = 0;
+			for(ProcessControlBlock pi : m_processes.values())
+			{
+				if (pi.avgStarve > 0)
+				{
+					result = result + pi.avgStarve;
+					count++;
+				}
+			}
+			if (count > 0)
+			{
+				result = result / count;
+			}
+
+			return result;
+		}//overallAvgStarve
+
+		/**
+		 * toString       **DEBUGGING**
+		 *
+		 * @return a string representation of this class
+		 */
+		public String toString()
+		{
+			//Print the Process ID and process state (READY, RUNNING, BLOCKED)
+			String result = "Process id " + processId + " ";
+			if (isBlocked())
+			{
+				result = result + "is BLOCKED for ";
+				//Print device, syscall and address that caused the BLOCKED state
+				if (blockedForOperation == SYSCALL_OPEN)
+				{
+					result = result + "OPEN";
+				}
+				else
+				{
+					result = result + "WRITE @" + blockedForAddr;
+				}
+				for(DeviceInfo di : m_devices.values())
+				{
+					if (di.getDevice() == blockedForDevice)
+					{
+						result = result + " on device #" + di.getId();
+						break;
+					}
+				}
+				result = result + ": ";
+			}
+			else if (this == m_currProcess)
+			{
+				result = result + "is RUNNING: ";
+			}
+			else
+			{
+				result = result + "is READY: ";
+			}
+
+			//Print the register values stored in this object.  These don't
+			//necessarily match what's on the CPU for a Running process.
+			if (registers == null)
+			{
+				result = result + "<never saved>";
+				return result;
+			}
+
+			for(int i = 0; i < CPU.NUMGENREG; i++)
+			{
+				result = result + ("r" + i + "=" + registers[i] + " ");
+			}//for
+			result = result + ("PC=" + registers[CPU.PC] + " ");
+			result = result + ("SP=" + registers[CPU.SP] + " ");
+			result = result + ("BASE=" + registers[CPU.BASE] + " ");
+			result = result + ("LIM=" + registers[CPU.LIM] + " ");
+
+			//Print the starve time statistics for this process
+			result = result + "\n\t\t\t";
+			result = result + " Max Starve Time: " + maxStarve;
+			result = result + " Avg Starve Time: " + avgStarve;
+
+			return result;
+		}//toString
+
+		/**
+		 * compareTo              
+		 *
+		 * compares this to another ProcessControlBlock object based on the BASE addr
+		 * register.  Read about Java's Collections class for info on
+		 * how this method can be quite useful to you.
+		 */
+		public int compareTo(ProcessControlBlock pi)
+		{
+			return this.registers[CPU.BASE] - pi.registers[CPU.BASE];
+		}
+
+	}//class ProcessControlBlock
+
+	/**
+	 * class DeviceInfo
+	 *
+	 * This class contains information about a device that is currently
+	 * registered with the system.
+	 */
+	private class DeviceInfo
+	{
+		/** every device has a unique id */
+		private int id;
+		/** a reference to the device driver for this device */
+		private Device device;
+		/** a list of processes that have opened this device */
+		private Vector<ProcessControlBlock> procs;
+
+		/**
+		 * constructor
+		 *
+		 * @param d          a reference to the device driver for this device
+		 * @param initID     the id for this device.  The caller is responsible
+		 *                   for guaranteeing that this is a unique id.
+		 */
+		public DeviceInfo(Device d, int initID)
+		{
+			this.id = initID;
+			this.device = d;
+			d.setId(initID);
+			this.procs = new Vector<ProcessControlBlock>();
+		}
+
+		/** @return the device's id */
+		public int getId()
+		{
+			return this.id;
+		}
+
+		/** @return this device's driver */
+		public Device getDevice()
+		{
+			return this.device;
+		}
+
+		/** Register a new process as having opened this device */
+		public void addProcess(ProcessControlBlock pi)
+		{
+			procs.add(pi);
+		}
+
+		/** Register a process as having closed this device */
+		public void removeProcess(ProcessControlBlock pi)
+		{
+			procs.remove(pi);
+		}
+
+		/** Does the given process currently have this device opened? */
+		public boolean containsProcess(ProcessControlBlock pi)
+		{
+			return procs.contains(pi);
+		}
+
+		/** Is this device currently not opened by any process? */
+		public boolean unused()
+		{
+			return procs.size() == 0;
+		}
+
+	}//class DeviceInfo
+
+	/**
+	 * class MemBlock
+	 *
+	 * This class contains relevant info about a memory block in RAM.
+	 *
+	 */
+	private class MemBlock implements Comparable<MemBlock>
+	{
+		/** the address of the block */
+		private int m_addr;
+		/** the size of the block */
+		private int m_size;
+
+		/**
+		 * ctor does nothing special
+		 */
+		public MemBlock(int addr, int size)
+		{
+			m_addr = addr;
+			m_size = size;
+		}
+
+		/** accessor methods */
+		public int getAddr() { return m_addr; }
+		public int getSize() { return m_size; }
+
+		/**
+		 * compareTo              
+		 *
+		 * compares this to another MemBlock object based on address
+		 */
+		public int compareTo(MemBlock m)
+		{
+			return this.m_addr - m.m_addr;
+		}
+
 	}//class MemBlock
->>>>>>> ee0195e8
-};//class SOS
+};//class SOS